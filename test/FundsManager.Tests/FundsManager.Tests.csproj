<Project Sdk="Microsoft.NET.Sdk">

  <PropertyGroup>
    <TargetFramework>net6.0</TargetFramework>
    <ImplicitUsings>enable</ImplicitUsings>
    <Nullable>enable</Nullable>

    <IsPackable>false</IsPackable>
  </PropertyGroup>

  <ItemGroup>
    <PackageReference Include="AutoFixture" Version="4.17.0" />
    <PackageReference Include="AutoFixture.AutoNSubstitute" Version="4.17.0" />
    <PackageReference Include="FluentAssertions" Version="6.7.0" />
<<<<<<< HEAD
    <PackageReference Include="Grpc.Core.Api" Version="2.50.0" />
    <PackageReference Include="Grpc.Core.Testing" Version="2.46.6" />
=======
    <PackageReference Include="Microsoft.EntityFrameworkCore.InMemory" Version="7.0.2" />
>>>>>>> 7ccc5a55
    <PackageReference Include="Microsoft.NET.Test.Sdk" Version="17.3.2" />
    <PackageReference Include="Moq" Version="4.18.4" />
    <PackageReference Include="NBitcoin.TestFramework" Version="3.0.13" />
    <PackageReference Include="NSubstitute" Version="4.4.0" />
    <PackageReference Include="NSubstitute.Analyzers.CSharp" Version="1.0.15">
      <PrivateAssets>all</PrivateAssets>
      <IncludeAssets>runtime; build; native; contentfiles; analyzers; buildtransitive</IncludeAssets>
    </PackageReference>
    <PackageReference Include="Unmockable" Version="3.0.120" />
    <PackageReference Include="Unmockable.Intercept" Version="3.0.120" />
    <PackageReference Include="xunit" Version="2.4.2" />
    <PackageReference Include="xunit.runner.visualstudio" Version="2.4.5">
      <IncludeAssets>runtime; build; native; contentfiles; analyzers; buildtransitive</IncludeAssets>
      <PrivateAssets>all</PrivateAssets>
    </PackageReference>
    <PackageReference Include="coverlet.collector" Version="3.1.2">
      <IncludeAssets>runtime; build; native; contentfiles; analyzers; buildtransitive</IncludeAssets>
      <PrivateAssets>all</PrivateAssets>
    </PackageReference>
    <PackageReference Include="Sentry.AspNetCore" Version="3.22.0" />
    <PackageReference Include="Sentry.Extensions.Logging" Version="3.22.0" />
  </ItemGroup>

  <ItemGroup>
    <ProjectReference Include="..\..\src\FundsManager.csproj" />
  </ItemGroup>

  <ItemGroup>
    <None Remove="Sentry.AspNetCore" />
    <None Remove="Sentry.Extensions.Logging" />
  </ItemGroup>
</Project><|MERGE_RESOLUTION|>--- conflicted
+++ resolved
@@ -12,12 +12,9 @@
     <PackageReference Include="AutoFixture" Version="4.17.0" />
     <PackageReference Include="AutoFixture.AutoNSubstitute" Version="4.17.0" />
     <PackageReference Include="FluentAssertions" Version="6.7.0" />
-<<<<<<< HEAD
     <PackageReference Include="Grpc.Core.Api" Version="2.50.0" />
     <PackageReference Include="Grpc.Core.Testing" Version="2.46.6" />
-=======
     <PackageReference Include="Microsoft.EntityFrameworkCore.InMemory" Version="7.0.2" />
->>>>>>> 7ccc5a55
     <PackageReference Include="Microsoft.NET.Test.Sdk" Version="17.3.2" />
     <PackageReference Include="Moq" Version="4.18.4" />
     <PackageReference Include="NBitcoin.TestFramework" Version="3.0.13" />
