--- conflicted
+++ resolved
@@ -6,12 +6,15 @@
 using NodeGuard.Jobs;
 using NodeGuard.Services;
 using Grpc.Core;
+using Microsoft.EntityFrameworkCore.Infrastructure;
 using NBitcoin;
+using NBitcoin.RPC;
 using NBXplorer.DerivationStrategy;
 using NBXplorer.Models;
 using Nodeguard;
 using Quartz;
 using LiquidityRule = NodeGuard.Data.Models.LiquidityRule;
+using Node = Nodeguard.Node;
 using Wallet = NodeGuard.Data.Models.Wallet;
 
 namespace NodeGuard.Rpc;
@@ -40,15 +43,12 @@
     Task<GetChannelOperationRequestResponse> GetChannelOperationRequest(GetChannelOperationRequestRequest request, ServerCallContext context);
 
     Task<AddLiquidityRuleResponse> AddLiquidityRule(AddLiquidityRuleRequest request, ServerCallContext context);
-<<<<<<< HEAD
+
+    Task<GetAvailableUtxosResponse> GetAvailableUtxos(GetAvailableUtxosRequest request, ServerCallContext context);
+
+    Task<GetWithdrawalsRequestStatusResponse> GetWithdrawalsRequestStatus(GetWithdrawalsRequestStatusRequest request, ServerCallContext context);
     
     Task<GetChannelResponse> GetChannel(GetChannelRequest request, ServerCallContext context);
-=======
-
-    Task<GetAvailableUtxosResponse> GetAvailableUtxos(GetAvailableUtxosRequest request, ServerCallContext context);
-
-    Task<GetWithdrawalsRequestStatusResponse> GetWithdrawalsRequestStatus(GetWithdrawalsRequestStatusRequest request, ServerCallContext context);
->>>>>>> e9b5f4ed
 }
 
 /// <summary>
@@ -781,32 +781,6 @@
         return true;
     }
 
-<<<<<<< HEAD
-    public override async Task<GetChannelResponse> GetChannel(GetChannelRequest request, ServerCallContext context)
-    {
-        var channel = await _channelRepository.GetById(request.ChannelId);
-        if (channel == null)
-        {
-            throw new RpcException(new Status(StatusCode.NotFound, "Channel not found"));
-        }
-        
-        var result = new GetChannelResponse()
-        {
-            FundingTx = channel.FundingTx,
-            OutputIndex = channel.FundingTxOutputIndex,
-            ChanId = channel.ChanId,
-            SatsAmount = channel.SatsAmount,
-            Status = (CHANNEL_STATUS)((int)channel.Status - 1),
-            CreatedByNodeguard = channel.CreatedByNodeGuard,
-            IsAutomatedLiquidityEnabled = channel.IsAutomatedLiquidityEnabled,
-            IsPrivate = channel.IsPrivate,
-        };
-
-        if (channel.BtcCloseAddress != null)
-            result.BtcCloseAddress = channel.BtcCloseAddress;
-
-        return result;
-=======
     public override async Task<GetAvailableUtxosResponse> GetAvailableUtxos(GetAvailableUtxosRequest request, ServerCallContext context)
     {
         var wallet = await _walletRepository.GetById(request.WalletId);
@@ -889,6 +863,31 @@
                 }).ToList()
             }
         };
->>>>>>> e9b5f4ed
+    }
+
+    public override async Task<GetChannelResponse> GetChannel(GetChannelRequest request, ServerCallContext context)
+    {
+        var channel = await _channelRepository.GetById(request.ChannelId);
+        if (channel == null)
+        {
+            throw new RpcException(new Status(StatusCode.NotFound, "Channel not found"));
+        }
+        
+        var result = new GetChannelResponse()
+        {
+            FundingTx = channel.FundingTx,
+            OutputIndex = channel.FundingTxOutputIndex,
+            ChanId = channel.ChanId,
+            SatsAmount = channel.SatsAmount,
+            Status = (CHANNEL_STATUS)((int)channel.Status - 1),
+            CreatedByNodeguard = channel.CreatedByNodeGuard,
+            IsAutomatedLiquidityEnabled = channel.IsAutomatedLiquidityEnabled,
+            IsPrivate = channel.IsPrivate,
+        };
+
+        if (channel.BtcCloseAddress != null)
+            result.BtcCloseAddress = channel.BtcCloseAddress;
+
+        return result;
     }
 }