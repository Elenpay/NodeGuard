--- conflicted
+++ resolved
@@ -61,11 +61,7 @@
         var environmentVariableMin = Environment.GetEnvironmentVariable("MINIMUM_WITHDRAWAL_BTC_AMOUNT");
         var environmentVariableMax = Environment.GetEnvironmentVariable("MAXIMUM_WITHDRAWAL_BTC_AMOUNT");
         decimal minimum, maximum;
-<<<<<<< HEAD
-        if (environmentVariableMin == null) minimum = 0.0;
-=======
         if (environmentVariableMin == null) minimum = 0.0m;
->>>>>>> 40aef544
         else minimum = decimal.Parse(environmentVariableMin, NumberStyles.AllowDecimalPoint, CultureInfo.InvariantCulture);
         if (environmentVariableMax == null) maximum = 21_000_000;
         else maximum = decimal.Parse(environmentVariableMax, NumberStyles.AllowDecimalPoint, CultureInfo.InvariantCulture);
