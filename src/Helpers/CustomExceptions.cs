namespace NodeGuard.Helpers;

public class NoUTXOsAvailableException: Exception {}

public class UTXOsNoLongerValidException: Exception {}

public class NBXplorerNotFullySyncedException: Exception
{
   public NBXplorerNotFullySyncedException(): base("Error, nbxplorer not fully synched") {}
}

public class ShowToUserException : Exception
{
   public ShowToUserException(string? message): base(message) {}
}

public class PeerNotOnlineException : Exception
{
   public PeerNotOnlineException(string? message = null): base(message) {}
}

public class RemoteCanceledFundingException : Exception
{
   public RemoteCanceledFundingException(string? message = null): base(message) {}
}

<<<<<<< HEAD
public class NotEnoughRoomInUtxosForFeesException : Exception
{
   public NotEnoughRoomInUtxosForFeesException(): base("Not enough room in the UTXOs to cover the fees") {}
=======
public class NotEnoughBalanceInWalletException : Exception
{
   public NotEnoughBalanceInWalletException(string? message = null): base(message) {}
>>>>>>> ec064aa8
}<|MERGE_RESOLUTION|>--- conflicted
+++ resolved
@@ -24,13 +24,12 @@
    public RemoteCanceledFundingException(string? message = null): base(message) {}
 }
 
-<<<<<<< HEAD
 public class NotEnoughRoomInUtxosForFeesException : Exception
 {
    public NotEnoughRoomInUtxosForFeesException(): base("Not enough room in the UTXOs to cover the fees") {}
-=======
+}
+
 public class NotEnoughBalanceInWalletException : Exception
 {
    public NotEnoughBalanceInWalletException(string? message = null): base(message) {}
->>>>>>> ec064aa8
 }