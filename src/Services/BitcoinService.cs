/*
 * NodeGuard
 * Copyright (C) 2023  Elenpay
 *
 * This program is free software: you can redistribute it and/or modify
 * it under the terms of the GNU Affero General Public License as published by
 * the Free Software Foundation, either version 3 of the License, or
 * (at your option) any later version.
 *
 * This program is distributed in the hope that it will be useful,
 * but WITHOUT ANY WARRANTY; without even the implied warranty of
 * MERCHANTABILITY or FITNESS FOR A PARTICULAR PURPOSE.  See the
 * GNU Affero General Public License for more details.
 *
 * You should have received a copy of the GNU Affero General Public License
 * along with this program.  If not, see http://www.gnu.org/licenses/.
 *
 */

using System.Reflection;
using AutoMapper;
using NodeGuard.Data.Models;
using NodeGuard.Data.Repositories.Interfaces;
using NodeGuard.Helpers;
using Humanizer;
using NBitcoin;
using NBXplorer.DerivationStrategy;
using NBXplorer.Models;
using NSubstitute.Exceptions;

// ReSharper disable All

namespace NodeGuard.Services
{
    /// <summary>
    /// Service for bitcoin-related things (e.g. Nbxplorer)
    /// </summary>
    public class BitcoinService : IBitcoinService

    {
        private readonly ILogger<BitcoinService> _logger;
        private readonly IMapper _mapper;
        private readonly IWalletWithdrawalRequestRepository _walletWithdrawalRequestRepository;
        private readonly IWalletWithdrawalRequestPsbtRepository _walletWithdrawalRequestPsbtRepository;
        private readonly INodeRepository _nodeRepository;
        private readonly IRemoteSignerService _remoteSignerService;
        private readonly INBXplorerService _nbXplorerService;
        private readonly ICoinSelectionService _coinSelectionService;

        public BitcoinService(ILogger<BitcoinService> logger,
            IMapper mapper,
            IWalletWithdrawalRequestRepository walletWithdrawalRequestRepository,
            IWalletWithdrawalRequestPsbtRepository walletWithdrawalRequestPsbtRepository,
            INodeRepository nodeRepository,
            IRemoteSignerService remoteSignerService,
            INBXplorerService nbXplorerService,
            ICoinSelectionService coinSelectionService
        )
        {
            _logger = logger;
            _mapper = mapper;
            _walletWithdrawalRequestRepository = walletWithdrawalRequestRepository;
            _walletWithdrawalRequestPsbtRepository = walletWithdrawalRequestPsbtRepository;
            _nodeRepository = nodeRepository;
            _remoteSignerService = remoteSignerService;
            _nbXplorerService = nbXplorerService;
            _coinSelectionService = coinSelectionService;
        }

        public async Task<(decimal, long)> GetWalletConfirmedBalance(Wallet wallet)
        {
            if (wallet == null) throw new ArgumentNullException(nameof(wallet));

            var balance = await _nbXplorerService.GetBalanceAsync(wallet.GetDerivationStrategy(), default);
            var confirmedBalanceMoney = (Money)balance.Confirmed;

            return (confirmedBalanceMoney.ToUnit(MoneyUnit.BTC), confirmedBalanceMoney.Satoshi);
        }

        public async Task<PSBT> GenerateTemplatePSBT(WalletWithdrawalRequest walletWithdrawalRequest)
        {
            if (walletWithdrawalRequest == null) throw new ArgumentNullException(nameof(walletWithdrawalRequest));

            var fetchedWithdrawalRequest = await _walletWithdrawalRequestRepository.GetById(walletWithdrawalRequest.Id);
            if (fetchedWithdrawalRequest == null)
            {
                throw new InvalidOperationException($"Withdrawal request with Id {walletWithdrawalRequest.Id} not found.");
            }
            walletWithdrawalRequest = fetchedWithdrawalRequest;

            if (walletWithdrawalRequest.Status != WalletWithdrawalRequestStatus.Pending
                && walletWithdrawalRequest.Status != WalletWithdrawalRequestStatus.PSBTSignaturesPending)
            {
                var message = "PSBT Generation cancelled, operation is not in pending state";
                throw new InvalidOperationException(message);
            }

            var isFullySynched = (await _nbXplorerService.GetStatusAsync()).IsFullySynched;
            if (!isFullySynched)
            {
                _logger.LogError("Error, nbxplorer not fully synched");
                throw new NBXplorerNotFullySyncedException();
            }

            var derivationStrategy = walletWithdrawalRequest.Wallet.GetDerivationStrategy();
            if (derivationStrategy == null)
            {
                var message =
                    $"Error while getting the derivation strategy scheme for wallet: {walletWithdrawalRequest.Wallet.Id}";
                _logger.LogError(message);
                throw new ArgumentNotFoundException(message);
            }

            //If there is already a PSBT as template with the inputs as still valid UTXOs we avoid generating the whole process again to
            //avoid non-deterministic issues (e.g. Input order and other potential errors)
            var templatePSBT = walletWithdrawalRequest.WalletWithdrawalRequestPSBTs.Where(x => x.IsTemplatePSBT)
                .OrderBy(x => x.Id)
                .LastOrDefault(); //We take the oldest

            if (templatePSBT != null && PSBT.TryParse(templatePSBT.PSBT, CurrentNetworkHelper.GetCurrentNetwork(),
                    out var parsedTemplatePSBT))
            {
                var currentUtxos = await _nbXplorerService.GetUTXOsAsync(derivationStrategy);
                if (parsedTemplatePSBT.Inputs.All(
                        x => currentUtxos.Confirmed.UTXOs.Select(x => x.Outpoint).Contains(x.PrevOut)))
                {
                    //TODO Recalculate fee rate if a mempool space fee rate is selected
                    return parsedTemplatePSBT;
                }
                else
                {
                    //We mark the request as failed since we would need to invalidate existing PSBTs
                    _logger.LogError(
                        "Marking the withdrawal request: {RequestId} as failed since the original UTXOs are no longer valid",
                        walletWithdrawalRequest.Id);

                    walletWithdrawalRequest.Status = WalletWithdrawalRequestStatus.Failed;

                    var updateResult = _walletWithdrawalRequestRepository.Update(walletWithdrawalRequest);

                    if (!updateResult.Item1)
                    {
                        _logger.LogError("Error while updating withdrawal request: {RequestId}",
                            walletWithdrawalRequest.Id);
                        throw new Exception($"Error while updating withdrawal request: {walletWithdrawalRequest.Id}");
                    }

                    throw new UTXOsNoLongerValidException();
                }
            }

            //If the request is a full funds withdrawal, calculate the amount to the existing balance
            if (walletWithdrawalRequest.WithdrawAllFunds)
            {
                var balanceResponse = await _nbXplorerService.GetBalanceAsync(derivationStrategy);

                var firstDestination = walletWithdrawalRequest.WalletWithdrawalRequestDestinations?.FirstOrDefault();
                if (firstDestination != null)
                {
                    firstDestination.Amount = ((Money)balanceResponse.Confirmed).ToUnit(MoneyUnit.BTC);
                }
                else
                {
                    _logger.LogError(
                        "Cannot set the amount for a full withdrawal of the wallet funds, no destination address was provided");
                    throw new ArgumentException("No destination address was provided for the full withdrawal request");
                }

                var update = _walletWithdrawalRequestRepository.Update(walletWithdrawalRequest);
                if (!update.Item1)
                {
                    _logger.LogError("Error while setting update amount for a full withdrawal of the wallet funds");
                }
            }

            var previouslyLockedUTXOs =
                await _coinSelectionService.GetLockedUTXOsForRequest(walletWithdrawalRequest,
                    BitcoinRequestType.WalletWithdrawal);


            var availableUTXOs = previouslyLockedUTXOs.Count > 0
                ? previouslyLockedUTXOs
                : await _coinSelectionService.GetAvailableUTXOsAsync(derivationStrategy);
            var (scriptCoins, selectedUTXOs) =
                await _coinSelectionService.GetTxInputCoins(availableUTXOs, walletWithdrawalRequest,
                    derivationStrategy);

            if (scriptCoins == null || !scriptCoins.Any())
            {
                _logger.LogError(
                    "Cannot generate base template PSBT for withdrawal request: {RequestId}, no UTXOs found for the wallet: {WalletId}",
                    walletWithdrawalRequest.Id, walletWithdrawalRequest.Wallet.Id);

                throw new NoUTXOsAvailableException();
            }

            var nbXplorerNetwork = CurrentNetworkHelper.GetCurrentNetwork();

            PSBT? originalPSBT = null;

            //We got enough inputs to fund the TX so time to build the PSBT

            var network = CurrentNetworkHelper.GetCurrentNetwork();
            var txBuilder = nbXplorerNetwork.CreateTransactionBuilder();

            //We get the mempool.space recommended fees, the custom or use the bitcoin core (nbxplorer) one if not available
            var feerate = await _nbXplorerService.GetFeesByType(walletWithdrawalRequest.MempoolRecommendedFeesType)
                            ?? walletWithdrawalRequest.CustomFeeRate
                            ?? (await LightningHelper.GetFeeRateResult(network, _nbXplorerService)).FeeRate
                            .SatoshiPerByte;
            var feeRateResult = new FeeRate(feerate);

            var changeAddress = await _nbXplorerService.GetUnusedAsync(derivationStrategy, DerivationFeature.Change,
                0, false, default);

            if (changeAddress == null)
            {
                _logger.LogError("Change address was not found for wallet: {WalletId}",
                    walletWithdrawalRequest.Wallet.Id);
                throw new ArgumentNullException(
                    $"Change address was not found for wallet: {walletWithdrawalRequest.Wallet.Id}");
            }

            var builder = txBuilder;
            builder.AddCoins(scriptCoins);

<<<<<<< HEAD
                
                var amount = new Money(walletWithdrawalRequest.SatsAmount, MoneyUnit.Satoshi);
                var destination = BitcoinAddress.Create(walletWithdrawalRequest.DestinationAddress, nbXplorerNetwork);

                builder.SetSigningOptions(SigHash.All)
                    .SetChange(changeAddress.Address)
                    .SendEstimatedFees(feeRateResult)
                    .SetOptInRBF(true);
=======
            var changelessAmount = selectedUTXOs.Sum(u => (Money)u.Value);
            var destinations = walletWithdrawalRequest.WalletWithdrawalRequestDestinations?.ToList();
            if (destinations == null || !destinations.Any())
            {
                throw new ArgumentException("No destination addresses provided.");
            }

            builder.SetSigningOptions(SigHash.All)
                .SetChange(changeAddress.Address)
                .SendEstimatedFees(feeRateResult);
>>>>>>> 50dc4f35

            // We preserve the output order when testing so the psbt doesn't change
            var command = Assembly.GetEntryAssembly()?.GetName().Name?.ToLowerInvariant();
            builder.ShuffleOutputs = command != "ef" && (command != null && !command.Contains("test"));

            if (walletWithdrawalRequest.WithdrawAllFunds)
            {
                // For withdraw all funds, send to the first destination only and check there's only one destination
                if (destinations.Count > 1)
                {
                    throw new ArgumentException("Withdraw all funds can only have one destination address.");
                }
<<<<<<< HEAD
                else
                {
                    builder.Send(destination, amount);
                    if (walletWithdrawalRequest.Changeless)
                    {
                        builder.SubtractFees();
                    }
=======
>>>>>>> 50dc4f35

                var firstDestination = destinations.First();
                if (string.IsNullOrEmpty(firstDestination.Address))
                {
                    throw new ArgumentException("First destination address is null or empty.");
                }
                var firstDestinationAddress = BitcoinAddress.Create(firstDestination.Address, nbXplorerNetwork);
                builder.SendAll(firstDestinationAddress);
            }
            else if (walletWithdrawalRequest.Changeless)
            {
                // Changeless transactions can only have one destination
                if (destinations.Count > 1)
                {
                    throw new ArgumentException("Changeless transactions can only have one destination address.");
                }

                var destination = destinations.First();
                if (string.IsNullOrEmpty(destination.Address))
                {
                    throw new ArgumentException("Destination address is null or empty.");
                }
                var destinationAddress = BitcoinAddress.Create(destination.Address, nbXplorerNetwork);
                builder.Send(destinationAddress, changelessAmount);
                builder.SubtractFees();
            }
            else
            {
                // Handle multiple destinations for regular transactions
                foreach (var dest in destinations)
                {
                    if (string.IsNullOrEmpty(dest.Address))
                    {
                        throw new ArgumentException("Destination address is null or empty.");
                    }
                    var destinationAddress = BitcoinAddress.Create(dest.Address, nbXplorerNetwork);
                    var amount = new Money(dest.Amount, MoneyUnit.BTC);
                    builder.Send(destinationAddress, amount);
                }

                builder.SendAllRemainingToChange();
            }

            originalPSBT = builder.BuildPSBT(false);

            //Additional fields to support PSBT signing with a HW or the Remote Signer
            originalPSBT = LightningHelper.AddDerivationData(walletWithdrawalRequest.Wallet, originalPSBT,
                selectedUTXOs, scriptCoins, _logger);


            // We "lock" the PSBT to the channel operation request by adding to its UTXOs collection for later checking
            var utxos = selectedUTXOs.Select(x => _mapper.Map<UTXO, FMUTXO>(x)).ToList();

            var addUTXOSOperation = await _walletWithdrawalRequestRepository.AddUTXOs(walletWithdrawalRequest, utxos);
            if (!addUTXOSOperation.Item1)
            {
                var message =
                    $"Could not add the following utxos({utxos.Humanize()}) to op request:{walletWithdrawalRequest.Id}";
                _logger.LogError(message);
                throw new Exception(message);
            }

            if (originalPSBT == null)
            {
                throw new Exception("Error while generating base PSBT");
            }

            // The template PSBT is saved for later reuse
            var psbt = new WalletWithdrawalRequestPSBT
            {
                WalletWithdrawalRequestId = walletWithdrawalRequest.Id,
                CreationDatetime = DateTimeOffset.Now,
                IsTemplatePSBT = true,
                UpdateDatetime = DateTimeOffset.Now,
                PSBT = originalPSBT.ToBase64()
            };

            var addPsbtResult = await _walletWithdrawalRequestPsbtRepository.AddAsync(psbt);

            if (addPsbtResult.Item1 == false)
            {
                _logger.LogError("Error while saving template PSBT to wallet withdrawal request: {RequestId}",
                    walletWithdrawalRequest.Id);
            }

            return originalPSBT;
        }

        public async Task PerformWithdrawal(WalletWithdrawalRequest walletWithdrawalRequest)
        {
            if (walletWithdrawalRequest == null) throw new ArgumentNullException(nameof(walletWithdrawalRequest));

            if (walletWithdrawalRequest.Status != WalletWithdrawalRequestStatus.PSBTSignaturesPending &&
                walletWithdrawalRequest.Status != WalletWithdrawalRequestStatus.FinalizingPSBT)
            {
                _logger.LogError(
                    "Invalid status for broadcasting the tx from wallet withdrawal request: {RequestId}, status: {RequestStatus}",
                    walletWithdrawalRequest.Id,
                    walletWithdrawalRequest.Status);

                throw new ArgumentException("Invalid status");
            }

            //Update
            walletWithdrawalRequest = await _walletWithdrawalRequestRepository.GetById(walletWithdrawalRequest.Id) ??
                                      throw new InvalidOperationException();

            walletWithdrawalRequest.Status = WalletWithdrawalRequestStatus.FinalizingPSBT;
            var (isSuccess, error) = _walletWithdrawalRequestRepository.Update(walletWithdrawalRequest);
            if (!isSuccess)
            {
                var errorMessage = string.Format(
                    "Request in remote signing stage, but could not update status to {Status} for request id: {RequestId} reason: {Reason}",
                    WalletWithdrawalRequestStatus.FinalizingPSBT, walletWithdrawalRequest.Id, error);
                _logger.LogWarning(errorMessage);
                throw new Exception(errorMessage);
            }

            PSBT? psbtToSign = null;
            //If it is a hot wallet or a BIP39 imported wallet, we dont need to combine the PSBTs
            if (walletWithdrawalRequest.Wallet.IsHotWallet || walletWithdrawalRequest.Wallet.IsBIP39Imported)
            {
                psbtToSign = PSBT.Parse(walletWithdrawalRequest.WalletWithdrawalRequestPSBTs
                        .Single(x => x.IsTemplatePSBT)
                        .PSBT,
                    CurrentNetworkHelper.GetCurrentNetwork());
            }
            else //If it is a cold multisig wallet, we need to combine the PSBTs
            {
                var signedPSBTStrings = walletWithdrawalRequest.WalletWithdrawalRequestPSBTs.Where(x =>
                        !x.IsFinalisedPSBT && !x.IsInternalWalletPSBT && !x.IsTemplatePSBT)
                    .Select(x => x.PSBT).ToList();

                psbtToSign = LightningHelper.CombinePSBTs(signedPSBTStrings, _logger);
            }

            try
            {
                if (psbtToSign == null)
                {
                    var invalidPsbtNullToBeUsedForTheRequest =
                        $"Invalid combined PSBT(null) to be used for the wallet withdrawal request:{walletWithdrawalRequest.Id}";
                    _logger.LogError(invalidPsbtNullToBeUsedForTheRequest);

                    throw new ArgumentException(invalidPsbtNullToBeUsedForTheRequest, nameof(psbtToSign));
                }


                var derivationStrategyBase = walletWithdrawalRequest.Wallet.GetDerivationStrategy();

                PSBT? signedCombinedPSBT = null;
                //Check if the NodeGuard Internal Wallet needs to sign on his own
                if (walletWithdrawalRequest.AreAllRequiredHumanSignaturesCollected &&
                    walletWithdrawalRequest.Wallet.RequiresInternalWalletSigning)
                {
                    //Remote signer
                    if (Constants.ENABLE_REMOTE_SIGNER)
                    {
                        signedCombinedPSBT = await _remoteSignerService.Sign(psbtToSign);
                    }
                    else
                    {
                        signedCombinedPSBT = await SignPSBTWithEmbeddedSigner(walletWithdrawalRequest,
                            _nbXplorerService,
                            derivationStrategyBase, psbtToSign, CurrentNetworkHelper.GetCurrentNetwork(), _logger);
                    }
                }
                else
                {
                    //In this case, the combined PSBT is considered as the signed one
                    signedCombinedPSBT = psbtToSign;
                }

                if (signedCombinedPSBT == null)
                {
                    throw new InvalidOperationException("Signed combined PSBT is null");
                }

                //PSBT finalisation
                var finalisedPSBT = signedCombinedPSBT.Finalize();

                finalisedPSBT.AssertSanity();

                if (!finalisedPSBT.CanExtractTransaction())
                {
                    var cannotFinalisedCombinedPsbtForWithdrawalRequestId =
                        $"Cannot finalise combined PSBT for withdrawal request id:{walletWithdrawalRequest.Id}";
                    _logger.LogError(cannotFinalisedCombinedPsbtForWithdrawalRequestId);

                    throw new ArgumentException(cannotFinalisedCombinedPsbtForWithdrawalRequestId,
                        nameof(finalisedPSBT));
                }

                var tx = finalisedPSBT.ExtractTransaction();

                var transactionCheckResult = tx.Check();
                if (transactionCheckResult != TransactionCheckResult.Success)
                {
                    _logger.LogError("Invalid tx check reason: {Reason}", transactionCheckResult.Humanize());
                }

                var node = (await _nodeRepository.GetAllManagedByNodeGuard()).FirstOrDefault();

                if (node == null)
                {
                    var noManagedFoundFoundForWithdrawalRequestId =
                        $"No managed node found for withdrawal request id:{walletWithdrawalRequest.Id}";
                    _logger.LogError(noManagedFoundFoundForWithdrawalRequestId);
                    throw new ArgumentException(noManagedFoundFoundForWithdrawalRequestId, nameof(node));
                }

                _logger.LogInformation(
                    "Publishing tx for withdrawal request id: {RequestId} by node: {NodeName} txId: {TxId}",
                    walletWithdrawalRequest.Id,
                    node.Name,
                    tx.GetHash().ToString());

                //TODO Review why LND gives EOF, nbxplorer works flawlessly
                var broadcastAsyncResult = await _nbXplorerService.BroadcastAsync(tx, default);

                if (!broadcastAsyncResult.Success)
                {
                    _logger.LogError(
                        "Failed TX broadcast for withdrawal request id: {RequestId} rpcCode: {Code}, rpcCodeMessage: {CodeMessage}, rpcMessage: {Message}",
                        walletWithdrawalRequest.Id,
                        broadcastAsyncResult.RPCCode,
                        broadcastAsyncResult.RPCCodeMessage,
                        broadcastAsyncResult.RPCMessage);
                    throw new Exception("Failed tx broadcast");
                }

                walletWithdrawalRequest.TxId = tx.GetHash().ToString();
                walletWithdrawalRequest.Status = WalletWithdrawalRequestStatus.OnChainConfirmationPending;

                var updateTxIdResult = _walletWithdrawalRequestRepository.Update(walletWithdrawalRequest);

                if (updateTxIdResult.Item1 != true)
                {
                    _logger.LogError("Error while updating the txId of withdrawal request: {RequestId}",
                        walletWithdrawalRequest.Id);
                }

                //We track the destination address
                var destination = walletWithdrawalRequest.WalletWithdrawalRequestDestinations?.FirstOrDefault();

                if (destination?.Address != null)
                {
                    var trackedSourceAddress = TrackedSource.Create(
                        BitcoinAddress.Create(destination.Address, CurrentNetworkHelper.GetCurrentNetwork()));

                    await _nbXplorerService.TrackAsync(trackedSourceAddress, new TrackWalletRequest { }, default);
                }
                else
                {
                    _logger.LogWarning("No valid destination address found to track for withdrawal request id: {RequestId}", walletWithdrawalRequest.Id);
                }
            }
            catch (Exception e)
            {
                _logger.LogError(e, "Error while publishing withdrawal request id: {RequestId}",
                    walletWithdrawalRequest.Id);
                throw;
            }
        }

        /// <summary>
        /// Signs with a embedded signer and updates the PSBTs while checking that the number of partial signatures is correct
        /// </summary>
        /// <param name="walletWithdrawalRequest"></param>
        /// <param name="nbxplorerClient"></param>
        /// <param name="derivationStrategyBase"></param>
        /// <param name="combinedPSBT"></param>
        /// <param name="network"></param>
        /// <exception cref="ArgumentException"></exception>
        private async Task<PSBT> SignPSBTWithEmbeddedSigner(WalletWithdrawalRequest walletWithdrawalRequest,
            INBXplorerService nbXplorerService, DerivationStrategyBase? derivationStrategyBase, PSBT combinedPSBT,
            Network network, ILogger? logger = null)
        {
            var UTXOs = await nbXplorerService.GetUTXOsAsync(derivationStrategyBase, default);
            UTXOs.RemoveDuplicateUTXOs();

            var OutpointKeyPathDictionary =
                UTXOs.Confirmed.UTXOs.ToDictionary(x => x.Outpoint, x => x.KeyPath);

            var txInKeyPathDictionary =
                combinedPSBT.Inputs.Where(x => OutpointKeyPathDictionary.ContainsKey(x.PrevOut))
                    .ToDictionary(x => x,
                        x => OutpointKeyPathDictionary[x.PrevOut]);

            if (!txInKeyPathDictionary.Any())
            {
                const string errorKeypathsForTheUtxosUsedInThisTxAreNotFound =
                    "Error, keypaths for the UTXOs used in this tx are not found, probably this UTXO is already used as input of another transaction";

                _logger.LogError(errorKeypathsForTheUtxosUsedInThisTxAreNotFound);

                throw new ArgumentException(
                    errorKeypathsForTheUtxosUsedInThisTxAreNotFound);
            }

            Dictionary<NBitcoin.OutPoint, NBitcoin.Key> privateKeysForUsedUTXOs;
            try
            {
                privateKeysForUsedUTXOs = txInKeyPathDictionary.ToDictionary(x => x.Key.PrevOut,
                    x =>
                        walletWithdrawalRequest.Wallet.DeriveUtxoPrivateKey(network, x.Value));
            }
            catch (Exception e)
            {
                var errorParsingSubderivationPath =
                    $"Invalid Internal Wallet Subderivation Path for wallet:{walletWithdrawalRequest.WalletId}";
                logger?.LogError(errorParsingSubderivationPath);

                throw new ArgumentException(
                    errorParsingSubderivationPath);
            }

            //We need to SIGHASH_ALL all inputs/outputs as fundsmanager to protect the tx from tampering by adding a signature
            var partialSigsCount = combinedPSBT.Inputs.Sum(x => x.PartialSigs.Count);
            foreach (var input in combinedPSBT.Inputs)
            {
                if (privateKeysForUsedUTXOs.TryGetValue(input.PrevOut, out var key))
                {
                    input.Sign(key);
                }
            }

            //We check that the partial signatures number has changed, otherwise end inmediately
            var partialSigsCountAfterSignature =
                combinedPSBT.Inputs.Sum(x => x.PartialSigs.Count);

            if (partialSigsCountAfterSignature == 0 ||
                partialSigsCountAfterSignature <= partialSigsCount)
            {
                var invalidNoOfPartialSignatures =
                    $"Invalid expected number of partial signatures after signing for the wallet withdrawal request:{walletWithdrawalRequest.Id}";
                _logger.LogError(invalidNoOfPartialSignatures);

                throw new ArgumentException(
                    invalidNoOfPartialSignatures);
            }

            return combinedPSBT;
        }

        public async Task MonitorWithdrawals()
        {
            _logger.LogInformation($"Job {nameof(MonitorWithdrawals)} started");
            var withdrawalsPending = await _walletWithdrawalRequestRepository.GetOnChainPendingWithdrawals();

            foreach (var walletWithdrawalRequest in withdrawalsPending)
            {
                if (!string.IsNullOrEmpty(walletWithdrawalRequest.TxId))
                {
                    try
                    {
                        //Let's check if the minimum amount of confirmations are established

                        var getTxResult =
                            await _nbXplorerService.GetTransactionAsync(uint256.Parse(walletWithdrawalRequest.TxId),
                                default);

                        if (getTxResult.Confirmations >= Constants.TRANSACTION_CONFIRMATION_MINIMUM_BLOCKS)
                        {
                            walletWithdrawalRequest.Status = WalletWithdrawalRequestStatus.OnChainConfirmed;

                            var updateResult = _walletWithdrawalRequestRepository.Update(walletWithdrawalRequest);

                            if (!updateResult.Item1)
                            {
                                _logger.LogError(
                                    "Error while updating wallet withdrawal: {RequestId}, status: {RequestStatus}",
                                    walletWithdrawalRequest.Id,
                                    walletWithdrawalRequest.Status);
                            }
                            else
                            {
                                _logger.LogInformation(
                                    "Updating wallet withdrawal: {RequestId} to status: {RequestStatus}",
                                    walletWithdrawalRequest.Id, walletWithdrawalRequest.Status);
                            }
                        }
                    }
                    catch (Exception e)
                    {
                        _logger.LogError(e, "Error while monitoring TxId: {TxId}", walletWithdrawalRequest.TxId);
                    }
                }
            }

            _logger.LogInformation($"Job {nameof(MonitorWithdrawals)} ended");
        }
    }

    public interface IBitcoinService
    {
        /// <summary>
        /// Gets the confirmed wallet balance
        /// </summary>
        /// <param name="wallet"></param>
        /// <returns>decimal(btc) and long(sats) amount of confirmed balance</returns>
        Task<(decimal, long)> GetWalletConfirmedBalance(Wallet wallet);

        /// <summary>
        /// Generates a template PSBT for others approvers to sign for wallet withdrawal requests, nodeguard will sign here if required(n==m)
        /// </summary>
        /// <param name="walletWithdrawalRequest"></param>
        /// <returns>A PSBT and a boolean indicating if there was enough utxos available</returns>
        Task<PSBT> GenerateTemplatePSBT(WalletWithdrawalRequest walletWithdrawalRequest);

        /// <summary>
        /// Broadcast a withdrawal request tx through nbxplorer
        /// </summary>
        /// <param name="walletWithdrawalRequest"></param>
        /// <returns></returns>
        Task PerformWithdrawal(WalletWithdrawalRequest walletWithdrawalRequest);

        /// <summary>
        /// Background job that checks the status of the txIds to update the withdrawal status
        /// </summary>
        /// <returns></returns>
        Task MonitorWithdrawals();
    }
}<|MERGE_RESOLUTION|>--- conflicted
+++ resolved
@@ -224,16 +224,6 @@
             var builder = txBuilder;
             builder.AddCoins(scriptCoins);
 
-<<<<<<< HEAD
-                
-                var amount = new Money(walletWithdrawalRequest.SatsAmount, MoneyUnit.Satoshi);
-                var destination = BitcoinAddress.Create(walletWithdrawalRequest.DestinationAddress, nbXplorerNetwork);
-
-                builder.SetSigningOptions(SigHash.All)
-                    .SetChange(changeAddress.Address)
-                    .SendEstimatedFees(feeRateResult)
-                    .SetOptInRBF(true);
-=======
             var changelessAmount = selectedUTXOs.Sum(u => (Money)u.Value);
             var destinations = walletWithdrawalRequest.WalletWithdrawalRequestDestinations?.ToList();
             if (destinations == null || !destinations.Any())
@@ -243,8 +233,8 @@
 
             builder.SetSigningOptions(SigHash.All)
                 .SetChange(changeAddress.Address)
-                .SendEstimatedFees(feeRateResult);
->>>>>>> 50dc4f35
+                .SendEstimatedFees(feeRateResult)
+                .SetOptInRBF(true);
 
             // We preserve the output order when testing so the psbt doesn't change
             var command = Assembly.GetEntryAssembly()?.GetName().Name?.ToLowerInvariant();
@@ -257,16 +247,6 @@
                 {
                     throw new ArgumentException("Withdraw all funds can only have one destination address.");
                 }
-<<<<<<< HEAD
-                else
-                {
-                    builder.Send(destination, amount);
-                    if (walletWithdrawalRequest.Changeless)
-                    {
-                        builder.SubtractFees();
-                    }
-=======
->>>>>>> 50dc4f35
 
                 var firstDestination = destinations.First();
                 if (string.IsNullOrEmpty(firstDestination.Address))
