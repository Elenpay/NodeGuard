/*
 * NodeGuard
 * Copyright (C) 2023  Elenpay
 *
 * This program is free software: you can redistribute it and/or modify
 * it under the terms of the GNU Affero General Public License as published by
 * the Free Software Foundation, either version 3 of the License, or
 * (at your option) any later version.
 *
 * This program is distributed in the hope that it will be useful,
 * but WITHOUT ANY WARRANTY; without even the implied warranty of
 * MERCHANTABILITY or FITNESS FOR A PARTICULAR PURPOSE.  See the
 * GNU Affero General Public License for more details.
 *
 * You should have received a copy of the GNU Affero General Public License
 * along with this program.  If not, see http://www.gnu.org/licenses/.
 *
 */

using System.Runtime.InteropServices;
using FundsManager.Data.Models;
using FundsManager.Data.Repositories.Interfaces;
using Google.Protobuf;
using Grpc.Core;
using Grpc.Net.Client;
using Lnrpc;
using NBitcoin;
using NBXplorer.DerivationStrategy;
using NBXplorer.Models;
using System.Security.Cryptography;
using FundsManager.Data;
using FundsManager.Helpers;
using Microsoft.EntityFrameworkCore;
using Channel = FundsManager.Data.Models.Channel;
using Transaction = NBitcoin.Transaction;
using Unmockable;

// ReSharper disable InconsistentNaming

// ReSharper disable IdentifierTypo

namespace FundsManager.Services
{
    /// <summary>
    /// Service to interact with LND
    /// </summary>
    public interface ILightningService
    {
        /// <summary>
        /// Opens a channel based on a request this method waits for I/O on the blockchain, therefore it can last its execution for minutes
        /// </summary>
        /// <param name="channelOperationRequest"></param>
        /// <returns></returns>
        // ReSharper disable once IdentifierTypo
        public Task OpenChannel(ChannelOperationRequest channelOperationRequest);

        /// <summary>
        /// Generates a template PSBT with Sighash_NONE and some UTXOs from the wallet related to the request without signing, also returns if there are no utxos available at the request time
        /// </summary>
        /// <param name="channelOperationRequest"></param>
        /// <param name="destinationAddress"></param>
        /// <returns></returns>
        public Task<(PSBT?, bool)> GenerateTemplatePSBT(ChannelOperationRequest channelOperationRequest);

        /// <summary>
        /// Based on a channel operation request of type close, requests the close of a channel to LND without acking the request.
        /// This method waits for I/O on the blockchain, therefore it can last its execution for minutes
        /// </summary>
        /// <param name="channelOperationRequest"></param>
        /// <param name="forceClose"></param>
        /// <returns></returns>
        public Task CloseChannel(ChannelOperationRequest channelOperationRequest, bool forceClose = false);

        /// <summary>
        /// Gets the wallet balance
        /// </summary>
        /// <param name="wallet"></param>
        /// <returns></returns>
        public Task<GetBalanceResponse?> GetWalletBalance(Wallet wallet);

        /// <summary>
        /// Gets the wallet balance
        /// </summary>
        /// <param name="wallet"></param>
        /// <param name="derivationFeature"></param>
        /// <returns></returns>
        public Task<BitcoinAddress?> GetUnusedAddress(Wallet wallet,
            DerivationFeature derivationFeature);

        /// <summary>
        /// Gets the info about a node in the lightning network graph
        /// </summary>
        /// <param name="pubkey"></param>
        /// <returns></returns>
        public Task<LightningNode?> GetNodeInfo(string pubkey);

        /// <summary>
        /// Channel balance
        /// </summary>
        /// <param name="channel"></param>
        /// <returns></returns>
        public Task<(long?, long?)> GetChannelBalance(Channel channel);

        /// <summary>
        /// Cancels a pending channel from LND PSBT-based funding of channels
        /// </summary>
        /// <param name="source"></param>
        /// <param name="pendingChannelId"></param>
        /// <param name="client"></param>
        public void CancelPendingChannel(Node source, byte[] pendingChannelId, IUnmockable<Lightning.LightningClient>? client = null);
    }

    public class LightningService : ILightningService
    {
        private readonly ILogger<LightningService> _logger;
        private readonly IChannelOperationRequestRepository _channelOperationRequestRepository;
        private readonly INodeRepository _nodeRepository;
        private readonly IDbContextFactory<ApplicationDbContext> _dbContextFactory;
        private readonly IChannelOperationRequestPSBTRepository _channelOperationRequestPsbtRepository;
        private readonly IChannelRepository _channelRepository;
        private readonly IRemoteSignerService _remoteSignerService;
        private readonly INBXplorerService _nbXplorerService;
        private readonly ICoinSelectionService _coinSelectionService;

        public LightningService(ILogger<LightningService> logger,
            IChannelOperationRequestRepository channelOperationRequestRepository,
            INodeRepository nodeRepository,
            IDbContextFactory<ApplicationDbContext> dbContextFactory,
            IChannelOperationRequestPSBTRepository channelOperationRequestPsbtRepository,
            IChannelRepository channelRepository,
            IRemoteSignerService remoteSignerService,
            INBXplorerService nbXplorerService,
            ICoinSelectionService coinSelectionService
        )

        {
            _logger = logger;
            _channelOperationRequestRepository = channelOperationRequestRepository;
            _nodeRepository = nodeRepository;
            _dbContextFactory = dbContextFactory;
            _channelOperationRequestPsbtRepository = channelOperationRequestPsbtRepository;
            _channelRepository = channelRepository;
            _remoteSignerService = remoteSignerService;
            _nbXplorerService = nbXplorerService;
            _coinSelectionService = coinSelectionService;
        }

        /// <summary>
        /// Record used to match AWS SignPSBT function input
        /// </summary>
        /// <param name="Psbt"></param>
        /// <param name="EnforcedSighash"></param>
        /// <param name="Network"></param>
        /// <param name="AwsKmsKeyId"></param>
        public record RemoteSignerRequest(string Psbt, SigHash? EnforcedSighash, string Network);

        /// <summary>
        /// Record used to match AWS SignPSBT funciton output
        /// </summary>
        /// <param name="Psbt"></param>
        public record RemoteSignerResponse(string? Psbt);

        public async Task OpenChannel(ChannelOperationRequest channelOperationRequest)
        {
            await using var context = await _dbContextFactory.CreateDbContextAsync();

            CheckArgumentsAreValid(channelOperationRequest, OperationRequestType.Open, _logger);

            channelOperationRequest = await _channelOperationRequestRepository.GetById(channelOperationRequest.Id) ??
                                      throw new InvalidOperationException("ChannelOperationRequest not found");

            var (source, destination) = CheckNodesAreValid(channelOperationRequest, _logger);
            var derivationStrategyBase = GetDerivationStrategyBase(channelOperationRequest, _logger);

            var client = CreateLightningClient(source.Endpoint);

            var network = CurrentNetworkHelper.GetCurrentNetwork();

            var closeAddress = await GetCloseAddress(channelOperationRequest, derivationStrategyBase, _nbXplorerService, _logger);

            _logger.LogInformation("Channel open request for  request id: {RequestId} from node: {SourceNodeName} to node: {DestinationNodeName}",
                channelOperationRequest.Id,
                source.Name,
                destination.Name);

            var combinedPSBT = GetCombinedPsbt(channelOperationRequest, _logger);


            //32 bytes of secure randomness for the pending channel id (lnd)
            var pendingChannelId = RandomNumberGenerator.GetBytes(32);
            var pendingChannelIdHex = Convert.ToHexString(pendingChannelId);

            try
            {
<<<<<<< HEAD
                if (!combinedPSBT.TryGetVirtualSize(out var estimatedVsize))
                {
                    _logger.LogError("Could not estimate virtual size of the PSBT");
                    throw new InvalidOperationException("Could not estimate virtual size of the PSBT");
                }

                if (combinedPSBT.Outputs.Count != 1 && channelOperationRequest.Changeless)
                {
                    _logger.LogError("Changeless channel operation request must have only one output");
                    throw new InvalidOperationException("Changeless channel operation request must have only one output");
                }
                
                var changelessVSize = channelOperationRequest.Changeless ? 43 : 0; // 8 value + 1 script pub key size + 34 script pub key hash (Segwit output 2-0f-2 multisig)
                var outputVirtualSize = estimatedVsize + changelessVSize; // We add the change output if needed
                var initialFeeRate = await LightningHelper.GetFeeRateResult(network, _nbXplorerService);

=======
                // 8 value + 1 script pub key size + 34 script pub key hash (Segwit output 2-0f-2 multisig)
                var outputVirtualSize = combinedPSBT.GetGlobalTransaction().GetVirtualSize() + 43;
                var initialFeeRate = await LightningHelper.GetFeeRateResult(network, _nbXplorerService);

>>>>>>> 8cb34de4
                var totalFees = new Money(outputVirtualSize * initialFeeRate.FeeRate.SatoshiPerByte, MoneyUnit.Satoshi);

                long fundingAmount = channelOperationRequest.Changeless ? channelOperationRequest.SatsAmount - totalFees : channelOperationRequest.SatsAmount;
                //We prepare the request (shim) with the base PSBT we had presigned with the UTXOs to fund the channel
                var openChannelRequest = new OpenChannelRequest
                {
                    FundingShim = new FundingShim
                    {
                        PsbtShim = new PsbtShim
                        {
                            BasePsbt = ByteString.FromBase64(combinedPSBT.ToBase64()),
                            NoPublish = false,
                            PendingChanId = ByteString.CopyFrom(pendingChannelId)
                        }
                    },
                    LocalFundingAmount = fundingAmount,
                    CloseAddress = closeAddress.Address.ToString(),
                    Private = channelOperationRequest.IsChannelPrivate,
                    NodePubkey = ByteString.CopyFrom(Convert.FromHexString(destination.PubKey)),
                };

                //Prior to opening the channel, we add the remote node as a peer
                var remoteNodeInfo = await GetNodeInfo(channelOperationRequest.DestNode?.PubKey);
                if (remoteNodeInfo == null)
                {
                    _logger.LogError("Error, remote node with {Pubkey} not found",
                        channelOperationRequest.DestNode?.PubKey);
                    throw new InvalidOperationException();
                }

                //For now, we only rely on pure tcp IPV4 connections
                var addr = remoteNodeInfo.Addresses.FirstOrDefault(x => x.Network == "tcp").Addr;

                if (addr == null)
                {
                    _logger.LogError("Error, remote node with {Pubkey} has no tcp IPV4 address",
                        channelOperationRequest.DestNode?.PubKey);
                    throw new InvalidOperationException();
                }

                var isPeerAlreadyConnected = false;

                ConnectPeerResponse connectPeerResponse = null;
                try
                {
                    connectPeerResponse = await client.Execute(x => x.ConnectPeerAsync(new ConnectPeerRequest
                    {
                        Addr = new LightningAddress { Host = addr, Pubkey = remoteNodeInfo.PubKey },
                        Perm = true
                    }, new Metadata
                    {
                        { "macaroon", source.ChannelAdminMacaroon }
                    }, null, default));
                }
                //We avoid to stop the method if the peer is already connected
                catch (RpcException e)
                {
                    if (!e.Message.Contains("already connected to peer"))
                    {
                        throw;
                    }
                    else
                    {
                        isPeerAlreadyConnected = true;
                    }
                }

                if (connectPeerResponse != null || isPeerAlreadyConnected)
                {
                    if (isPeerAlreadyConnected)
                    {
                        _logger.LogInformation("Peer: {Pubkey} already connected", remoteNodeInfo.PubKey);
                    }
                    else
                    {
                        _logger.LogInformation("Peer connected to {Pubkey}", remoteNodeInfo.PubKey);
                    }
                }
                else
                {
                    _logger.LogError("Error, peer not connected to {Pubkey} on address: {address}",
                        remoteNodeInfo.PubKey, addr);
                    throw new InvalidOperationException();
                }

                //We launch a openstatusupdate stream for all the events when calling OpenChannel api method from LND
                if (source.ChannelAdminMacaroon != null)
                {
                    var openStatusUpdateStream = client.Execute(x => x.OpenChannel(openChannelRequest,
                        new Metadata { { "macaroon", source.ChannelAdminMacaroon } }, null, default
                    ));

                    await foreach (var response in openStatusUpdateStream.ResponseStream.ReadAllAsync())
                    {
                        switch (response.UpdateCase)
                        {
                            case OpenStatusUpdate.UpdateOneofCase.None:
                                break;

                            case OpenStatusUpdate.UpdateOneofCase.ChanPending:
                                //Channel funding tx on mempool and pending status on lnd

                                _logger.LogInformation(
                                    "Channel pending for channel operation request id: {RequestId} for pending channel id: {ChannelId}",
                                    channelOperationRequest.Id, pendingChannelIdHex);

                                channelOperationRequest.Status = ChannelOperationRequestStatus.OnChainConfirmationPending;
                                channelOperationRequest.TxId = LightningHelper.DecodeTxId(response.ChanPending.Txid);
                                _channelOperationRequestRepository.Update(channelOperationRequest);

                                break;

                            case OpenStatusUpdate.UpdateOneofCase.ChanOpen:
                                _logger.LogInformation(
                                    "Channel opened for channel operation request request id: {RequestId}, channel point: {ChannelPoint}",
                                    channelOperationRequest.Id, response.ChanOpen.ChannelPoint.ToString());

                                channelOperationRequest.Status = ChannelOperationRequestStatus.OnChainConfirmed;
                                _channelOperationRequestRepository.Update(channelOperationRequest);

                                var fundingTx = LightningHelper.DecodeTxId(response.ChanOpen.ChannelPoint.FundingTxidBytes);

                                //Get the channels to find the channelId, not the temporary one
                                var channels = await client.Execute(x => x.ListChannelsAsync(new ListChannelsRequest(),
                                    new Metadata { { "macaroon", source.ChannelAdminMacaroon } }, null, default));
                                var currentChannel = channels.Channels.SingleOrDefault(x => x.ChannelPoint == $"{fundingTx}:{response.ChanOpen.ChannelPoint.OutputIndex}");

                                if (currentChannel == null)
                                {
                                    _logger.LogError("Error, channel not found for channel point: {ChannelPoint}",
                                        response.ChanOpen.ChannelPoint.ToString());
                                    throw new InvalidOperationException();
                                }

                                var channel = new Channel
                                {
                                    ChanId = currentChannel.ChanId,
                                    CreationDatetime = DateTimeOffset.Now,
                                    FundingTx = fundingTx,
                                    FundingTxOutputIndex = response.ChanOpen.ChannelPoint.OutputIndex,
                                    BtcCloseAddress = closeAddress?.Address.ToString(),
                                    SatsAmount = channelOperationRequest.SatsAmount,
                                    UpdateDatetime = DateTimeOffset.Now,
                                    Status = Channel.ChannelStatus.Open,
                                    SourceNodeId = channelOperationRequest.SourceNode.Id,
                                    DestinationNodeId = channelOperationRequest.DestNode.Id,
                                    CreatedByNodeGuard = true,
                                    IsPrivate = currentChannel.Private
                                };

                                var channelExists = await _channelRepository.GetByChanId(channel.ChanId);
                                if (channelExists == null)
                                    await context.AddAsync(channel);
                                else
                                {
                                    channel.Id = channelExists.Id;
                                    context.Update(channel);
                                }

                                var addChannelResult = (await context.SaveChangesAsync()) > 0;

                                if (addChannelResult == false)
                                {
                                    _logger.LogError(
                                        "Channel for channel operation request id: {RequestId} could not be created, reason: {Reason}",
                                        channelOperationRequest.Id,
                                        "Could not persist to db");
                                }

                                channelOperationRequest.ChannelId = channel.Id;
                                channelOperationRequest.DestNode = null;

                                var channelUpdate = _channelOperationRequestRepository.Update(channelOperationRequest);

                                if (channelUpdate.Item1 == false)
                                {
                                    _logger.LogError(
                                        "Could not assign channel id to channel operation request: {RequestId} reason: {Reason}",
                                        channelOperationRequest.Id,
                                        channelUpdate.Item2);
                                }

                                break;

                            case OpenStatusUpdate.UpdateOneofCase.PsbtFund:

                                //We got the funded PSBT, we need to tweak the tx outputs and mimick lnd-cli calls
                                var hexPSBT = Convert.ToHexString((response.PsbtFund.Psbt.ToByteArray()));
                                if (PSBT.TryParse(hexPSBT, network,
                                        out var fundedPSBT))
                                {
                                    fundedPSBT.AssertSanity();

                                    //We ensure to SigHash.None
                                    fundedPSBT.Settings.SigningOptions = new SigningOptions
                                    {
                                        SigHash = SigHash.None
                                    };

                                    var channelfundingTx = fundedPSBT.GetGlobalTransaction();
                                    var totalOut = new Money(channelOperationRequest.SatsAmount, MoneyUnit.Satoshi);

                                    if (!channelOperationRequest.Changeless)
                                    {
                                        if (fundedPSBT.TryGetVirtualSize(out var vsize))
                                        {
                                            var totalIn = fundedPSBT.Inputs.Sum(i => i.GetTxOut()?.Value);
                                            //We manually fix the change (it was wrong from the Base template due to nbitcoin requiring a change on a PSBT)
                                            var totalChangefulFees = new Money(vsize * initialFeeRate.FeeRate.SatoshiPerByte, MoneyUnit.Satoshi);
                                            var changeOutput = channelfundingTx.Outputs.SingleOrDefault(o => o.Value != channelOperationRequest.SatsAmount) ?? channelfundingTx.Outputs.First();
                                            changeOutput.Value = totalIn - totalOut - totalChangefulFees;

                                            //We merge changeFixedPSBT with the other PSBT with the change fixed
                                            fundedPSBT = channelfundingTx.CreatePSBT(network).UpdateFrom(fundedPSBT);
                                        }
                                        else
                                        {
                                            throw new ExternalException("VSized could not be calculated for the funded PSBT, channel operation request id: {RequestId}", channelOperationRequest.Id);
                                        }
                                    }

                                    PSBT? finalSignedPSBT = null;
                                    //We check the way the nodeguard signs, with the nodeguard remote signer or with the embedded signer
                                    if (Constants.ENABLE_REMOTE_SIGNER)
                                    {
                                        finalSignedPSBT = await _remoteSignerService.Sign(fundedPSBT);
                                        if (finalSignedPSBT == null)
                                        {
                                            const string errorMessage = "The signed PSBT was null, something went wrong while signing with the remote signer";
                                            _logger.LogError(errorMessage);
                                            throw new Exception(
                                                errorMessage);
                                        }
                                    }
                                    else
                                    {
                                        finalSignedPSBT = await SignPSBTWithEmbeddedSigner(channelOperationRequest,
                                            _nbXplorerService,
                                            derivationStrategyBase,
                                            channelfundingTx,
                                            network,
                                            fundedPSBT,
                                            _logger);

                                        if (finalSignedPSBT == null)
                                        {
                                            const string errorMessage = "The signed PSBT was null, something went wrong while signing with the embedded signer";
                                            _logger.LogError(errorMessage);
                                            throw new Exception(
                                                errorMessage);
                                        }
                                    }

                                    //We store the final signed PSBT without being finalized for debugging purposes
                                    var signedChannelOperationRequestPsbt = new ChannelOperationRequestPSBT
                                    {
                                        ChannelOperationRequestId = channelOperationRequest.Id,
                                        PSBT = finalSignedPSBT.ToBase64(),
                                        CreationDatetime = DateTimeOffset.Now,
                                        IsInternalWalletPSBT = true
                                    };

                                    var addResult = await _channelOperationRequestPsbtRepository.AddAsync(signedChannelOperationRequestPsbt);

                                    if (!addResult.Item1)
                                    {
                                        _logger.LogError("Could not store the signed PSBT for channel operation request id: {RequestId} reason: {Reason}", channelOperationRequest.Id, addResult.Item2);
                                    }

                                    //Time to finalize the PSBT and broadcast the tx

                                    var finalizedPSBT = finalSignedPSBT.Finalize();

                                    //Sanity check
                                    finalizedPSBT.AssertSanity();

                                    channelfundingTx = finalizedPSBT.ExtractTransaction();
                                    
<<<<<<< HEAD
                                    //We check the feerate of the finalized PSBT by checkin a minimum and maximum allowed and also a fee-level max check in ratio
=======
                                    //We check the feerate of the finalized PSBT by checking a minimum and maximum allowed and also a fee-level max check in ratio
>>>>>>> 8cb34de4
                                    var feerate = new FeeRate(finalizedPSBT.GetFee(), channelfundingTx.GetVirtualSize());
                                   
                                    var minFeeRate = Constants.MIN_SAT_PER_VB_RATIO * initialFeeRate.FeeRate.SatoshiPerByte;
                                    
                                    var maxFeeRate = Constants.MAX_SAT_PER_VB_RATIO * initialFeeRate.FeeRate.SatoshiPerByte;
                                    
                                    if (feerate.SatoshiPerByte < minFeeRate)
                                    {
                                        _logger.LogError("Channel operation request id: {RequestId} finalized PSBT sat/vb: {SatPerVb} is lower than the minimum allowed: {MinSatPerVb}", channelOperationRequest.Id, feerate.SatoshiPerByte, minFeeRate);
                                        throw new Exception("The finalized PSBT sat/vb is lower than the minimum allowed");
                                    }
                                    
                                    if (feerate.SatoshiPerByte > maxFeeRate)
                                    {
                                        _logger.LogError("Channel operation request id: {RequestId} finalized PSBT sat/vb: {SatPerVb} is higher than the maximum allowed: {MaxSatPerVb}", channelOperationRequest.Id, feerate.SatoshiPerByte, maxFeeRate);
                                        throw new Exception("The finalized PSBT sat/vb is higher than the maximum allowed");
                                    }
                                    
                                    //if the fee is too high, we throw an exception
                                    var finalizedTotalIn = finalizedPSBT.Inputs.Sum(x => (long) x.GetCoin()?.Amount);
                                    if (finalizedPSBT.GetFee().Satoshi >=
                                        finalizedTotalIn * Constants.MAX_TX_FEE_RATIO)
                                    {
                                        _logger.LogError("Channel operation request id: {RequestId} finalized PSBT fee: {Fee} is higher than the maximum allowed: {MaxFee} sats", channelOperationRequest.Id, finalizedPSBT.GetFee().Satoshi, finalizedTotalIn * Constants.MAX_TX_FEE_RATIO);
                                        throw new Exception("The finalized PSBT fee is higher than the maximum allowed");
                                    }
                                    
                                  
                                    _logger.LogInformation("Channel operation request id: {RequestId} finalized PSBT sat/vb: {SatPerVb}", channelOperationRequest.Id, feerate.SatoshiPerByte);
                        
                                    //Just a check of the tx based on the finalizedPSBT
                                    var checkTx = channelfundingTx.Check();

                                    if (checkTx == TransactionCheckResult.Success)
                                    {
                                        //We tell lnd to verify the psbt
                                        client.Execute(x => x.FundingStateStep(
                                            new FundingTransitionMsg
                                            {
                                                PsbtVerify = new FundingPsbtVerify
                                                {
                                                    FundedPsbt =
                                                        ByteString.CopyFrom(Convert.FromHexString(finalizedPSBT.ToHex())),
                                                    PendingChanId = ByteString.CopyFrom(pendingChannelId)
                                                }
                                            }, new Metadata { { "macaroon", source.ChannelAdminMacaroon } }, null, default));

                                        //Saving the PSBT in the ChannelOperationRequest collection of PSBTs

                                        channelOperationRequest =
                                            await _channelOperationRequestRepository.GetById(channelOperationRequest.Id) ?? throw new InvalidOperationException();

                                        if (channelOperationRequest.ChannelOperationRequestPsbts != null)
                                        {
                                            var finalizedChannelOperationRequestPsbt = new ChannelOperationRequestPSBT
                                            {
                                                IsFinalisedPSBT = true,
                                                CreationDatetime = DateTimeOffset.Now,
                                                PSBT = finalizedPSBT.ToBase64(),
                                                ChannelOperationRequestId = channelOperationRequest.Id
                                            };

                                            var finalisedPSBTAdd = await
                                                _channelOperationRequestPsbtRepository.AddAsync(finalizedChannelOperationRequestPsbt);

                                            if (!finalisedPSBTAdd.Item1)
                                            {
                                                _logger.LogError(
                                                    "Error while saving the finalised PSBT for channel operation request with id: {RequestId}",
                                                    channelOperationRequest.Id);
                                            }
                                        }

                                        var fundingStateStepResp = await client.Execute(x => x.FundingStateStepAsync(
                                            new FundingTransitionMsg
                                            {
                                                PsbtFinalize = new FundingPsbtFinalize
                                                {
                                                    PendingChanId = ByteString.CopyFrom(pendingChannelId),
                                                    //FinalRawTx = ByteString.CopyFrom(Convert.FromHexString(finalTxHex)),
                                                    SignedPsbt =
                                                        ByteString.CopyFrom(Convert.FromHexString(finalizedPSBT.ToHex()))
                                                },
                                            }, new Metadata { { "macaroon", source.ChannelAdminMacaroon } }, null, default));
                                    }
                                    else
                                    {
                                        _logger.LogError("TX Check failed for channel operation request id: {RequestId} reason: {Reason}", channelOperationRequest.Id, checkTx);
                                        CancelPendingChannel(source, pendingChannelId, client);
                                    }
                                }
                                else
                                {
                                    _logger.LogError("Could not parse the PSBT for funding channel operation request id: {RequestId}", channelOperationRequest.Id);
                                    CancelPendingChannel(source, pendingChannelId, client);
                                }

                                break;
                        }
                    }
                }
            }
            catch (Exception e)
            {
                _logger.LogError(e,
                    "Channel open request failed for channel operation request: {RequestId} from node: {SourceNodeName} to node: {DestinationNodeName}",
                    channelOperationRequest.Id,
                    source.Name,
                    destination.Name);

                CancelPendingChannel(source, pendingChannelId, client);

                //TODO: We have to separate the exceptions between the ones that are retriable and the ones that are not
                //TODO: and mark the channel operation request as failed automatically when they are not retriable
                throw;
            }
        }

        public static Func<string?, IUnmockable<Lightning.LightningClient>> CreateLightningClient = (endpoint) =>
        {
            if (string.IsNullOrWhiteSpace(endpoint))
            {
                throw new ArgumentException("Endpoint cannot be null");
            }

            //Setup of grpc lnd api client (Lightning.proto)
            //Hack to allow self-signed https grpc calls
            var httpHandler = new HttpClientHandler
            {
                ServerCertificateCustomValidationCallback =
                    HttpClientHandler.DangerousAcceptAnyServerCertificateValidator
            };

            var grpcChannel = GrpcChannel.ForAddress($"https://{endpoint}",
                new GrpcChannelOptions { HttpHandler = httpHandler });

            return new Lightning.LightningClient(grpcChannel).Wrap();
        };

        public static PSBT GetCombinedPsbt(ChannelOperationRequest channelOperationRequest, ILogger? _logger = null)
        {
            //PSBT Combine
            var signedPsbts = channelOperationRequest.ChannelOperationRequestPsbts.Where(x =>
                channelOperationRequest.Wallet != null && !x.IsFinalisedPSBT && !x.IsInternalWalletPSBT && (channelOperationRequest.Wallet.IsHotWallet || !x.IsTemplatePSBT));
            var signedPsbts2 = signedPsbts.Select(x => x.PSBT);

            var combinedPSBT = LightningHelper.CombinePSBTs(signedPsbts2, _logger);

            if (combinedPSBT != null) return combinedPSBT;

            var invalidPsbtNullToBeUsedForTheRequest = $"Invalid PSBT(null) to be used for the channel op request:{channelOperationRequest.Id}";
            _logger?.LogError(invalidPsbtNullToBeUsedForTheRequest);

            throw new ArgumentException(invalidPsbtNullToBeUsedForTheRequest, nameof(combinedPSBT));
        }

        public static async Task<KeyPathInformation?> GetCloseAddress(ChannelOperationRequest channelOperationRequest,
            DerivationStrategyBase derivationStrategyBase, INBXplorerService nbXplorerService, ILogger? _logger = null)
        {
            var closeAddress = await
                nbXplorerService.GetUnusedAsync(derivationStrategyBase, DerivationFeature.Deposit, 0, true, default);

            if (closeAddress != null) return closeAddress;

            var closeAddressNull = $"Closing address was null for an operation on wallet:{channelOperationRequest.Wallet.Id}";
            _logger?.LogError(closeAddressNull);

            throw new ArgumentException(closeAddressNull);
        }

        public static DerivationStrategyBase GetDerivationStrategyBase(ChannelOperationRequest channelOperationRequest, ILogger? _logger = null)
        {
            //Derivation strategy for the multisig address based on its wallet
            var derivationStrategyBase = channelOperationRequest.Wallet.GetDerivationStrategy();

            if (derivationStrategyBase != null) return derivationStrategyBase;

            var derivationNull = $"Derivation scheme not found for wallet:{channelOperationRequest.Wallet.Id}";

            _logger?.LogError(derivationNull);

            throw new ArgumentException(derivationNull);
        }

        public static void CheckArgumentsAreValid(ChannelOperationRequest channelOperationRequest, OperationRequestType requestype, ILogger? _logger = null)
        {
            if (channelOperationRequest == null) throw new ArgumentNullException(nameof(channelOperationRequest));

            if (channelOperationRequest.RequestType == requestype) return;

            string requestInvalid = $"Invalid request. Requested ${channelOperationRequest.RequestType.ToString()} on ${requestype.ToString()} method";

            _logger?.LogError(requestInvalid);

            throw new ArgumentOutOfRangeException(requestInvalid);
        }

        public static (Node, Node) CheckNodesAreValid(ChannelOperationRequest channelOperationRequest, ILogger? _logger = null)
        {
            var source = channelOperationRequest.SourceNode;
            var destination = channelOperationRequest.DestNode;

            if (source == null || destination == null)
            {
                throw new ArgumentException("Source or destination null", nameof(source));
            }

            if (source.ChannelAdminMacaroon == null)
            {
                throw new UnauthorizedAccessException("Macaroon not set for source channel");
            }

            if (source.PubKey != destination.PubKey) return (source, destination);

            const string aNodeCannotOpenAChannelToItself = "A node cannot open a channel to itself.";

            _logger?.LogError(aNodeCannotOpenAChannelToItself);

            throw new ArgumentException(aNodeCannotOpenAChannelToItself);
        }

        /// <summary>
        /// Aux method when nodeguard's internal signer is the one in charge of signing the PSBTs
        /// </summary>
        /// <param name="channelOperationRequest"></param>
        /// <param name="nbxplorerClient"></param>
        /// <param name="derivationStrategyBase"></param>
        /// <param name="channelfundingTx"></param>
        /// <param name="source"></param>
        /// <param name="client"></param>
        /// <param name="pendingChannelId"></param>
        /// <param name="network"></param>
        /// <param name="changeFixedPSBT"></param>
        /// <returns></returns>
        /// <exception cref="ArgumentException"></exception>
        public static async Task<PSBT> SignPSBTWithEmbeddedSigner(
            ChannelOperationRequest channelOperationRequest, INBXplorerService nbXplorerService,
            DerivationStrategyBase derivationStrategyBase, Transaction channelfundingTx, Network network, PSBT changeFixedPSBT, ILogger? logger = null)

        {
            //We get the UTXO keyPath / derivation path from nbxplorer

            var UTXOs = await nbXplorerService.GetUTXOsAsync(derivationStrategyBase, default);
            UTXOs.RemoveDuplicateUTXOs();

            var OutpointKeyPathDictionary =
                UTXOs.Confirmed.UTXOs.ToDictionary(x => x.Outpoint, x => x.KeyPath);

            var txInKeyPathDictionary =
                channelfundingTx.Inputs.Where(x => OutpointKeyPathDictionary.ContainsKey(x.PrevOut))
                    .ToDictionary(x => x,
                        x => OutpointKeyPathDictionary[x.PrevOut]);

            if (!txInKeyPathDictionary.Any())
            {
                const string errorKeypathsForTheUtxosUsedInThisTxAreNotFound =
                    "Error, keypaths for the UTXOs used in this tx are not found, probably this UTXO is already used as input of another transaction";

                logger?.LogError(errorKeypathsForTheUtxosUsedInThisTxAreNotFound);

                throw new ArgumentException(
                    errorKeypathsForTheUtxosUsedInThisTxAreNotFound);
            }


            Dictionary<NBitcoin.OutPoint, NBitcoin.Key> privateKeysForUsedUTXOs;
            try
            {
                privateKeysForUsedUTXOs = txInKeyPathDictionary.ToDictionary(x => x.Key.PrevOut, x =>
                    channelOperationRequest.Wallet.DeriveUtxoPrivateKey(network, x.Value));
            }
            catch (Exception e)
            {
                var errorParsingSubderivationPath =
                    $"Invalid Internal Wallet Subderivation Path for wallet:{channelOperationRequest.WalletId}";
                logger?.LogError(errorParsingSubderivationPath);

                throw new ArgumentException(
                    errorParsingSubderivationPath);
            }

            //We need to SIGHASH_ALL all inputs/outputs to protect the tx from tampering by adding a signature
            var partialSigsCount = changeFixedPSBT.Inputs.Sum(x => x.PartialSigs.Count);
            foreach (var input in changeFixedPSBT.Inputs)
            {
                if (privateKeysForUsedUTXOs.TryGetValue(input.PrevOut, out var key))
                {
                    input.Sign(key);
                }
            }

            //We check that the partial signatures number has changed, otherwise finalize inmediately
            var partialSigsCountAfterSignature =
                changeFixedPSBT.Inputs.Sum(x => x.PartialSigs.Count);

            //We should have added a signature for each input, plus already existing signatures
            var expectedPartialSigs = partialSigsCount + changeFixedPSBT.Inputs.Count;

            if (partialSigsCountAfterSignature == 0 ||
                partialSigsCountAfterSignature != expectedPartialSigs)
            {
                var invalidNoOfPartialSignatures =
                    $"Invalid expected number of partial signatures after signing for the channel operation request:{channelOperationRequest.Id}, expected:{expectedPartialSigs}, actual:{partialSigsCountAfterSignature}";
                logger?.LogError(invalidNoOfPartialSignatures);

                throw new ArgumentException(
                    invalidNoOfPartialSignatures);
            }

            return changeFixedPSBT;
        }

        /// <summary>
        /// Cancels a pending channel from LND PSBT-based funding of channels
        /// </summary>
        /// <param name="source"></param>
        /// <param name="client"></param>
        /// <param name="pendingChannelId"></param>
        public void CancelPendingChannel(Node source, byte[] pendingChannelId, IUnmockable<Lightning.LightningClient>? client = null)
        {
            try
            {
                if (client == null)
                {
                    client = CreateLightningClient(source.Endpoint);
                }

                if (pendingChannelId != null)
                {
                    var cancelRequest = new FundingShimCancel
                    {
                        PendingChanId = ByteString.CopyFrom(pendingChannelId)
                    };

                    if (source.ChannelAdminMacaroon != null)
                    {
                        var cancelResult = client.Execute(x => x.FundingStateStep(new FundingTransitionMsg
                            {
                                ShimCancel = cancelRequest,
                            },
                            new Metadata { { "macaroon", source.ChannelAdminMacaroon } }, null, default));
                    }
                }
            }
            catch (Exception e)
            {
                _logger.LogError(e, "Error while cancelling pending channel with id: {ChannelId} (hex)",
                    Convert.ToHexString(pendingChannelId));
            }
        }

        public async Task<(PSBT?, bool)> GenerateTemplatePSBT(ChannelOperationRequest? channelOperationRequest)
        {
            if (channelOperationRequest == null) throw new ArgumentNullException(nameof(channelOperationRequest));

            //Refresh in case of the view was outdated TODO This might happen in other places
            channelOperationRequest = (await _channelOperationRequestRepository.GetById(channelOperationRequest.Id))!;

            // ReSharper disable once ConditionIsAlwaysTrueOrFalseAccordingToNullableAPIContract
            if (channelOperationRequest == null)
            {
                _logger.LogError("Invalid entity refresh on channel operation request");
                return (null, false);
            }

            (PSBT?, bool) result = (null, false);

            if (channelOperationRequest.RequestType != OperationRequestType.Open)
            {
                _logger.LogError("PSBT Generation cancelled, operation type is not open");

                return (null, false);
            }

            if (channelOperationRequest.Status != ChannelOperationRequestStatus.Pending &&
                channelOperationRequest.Status != ChannelOperationRequestStatus.PSBTSignaturesPending)
            {
                _logger.LogError("PSBT Generation cancelled, operation is not in pending state");
                return (null, false);
            }

            //UTXOs -> they need to be tracked first on nbxplorer to get results!!
            var derivationStrategy = channelOperationRequest.Wallet?.GetDerivationStrategy();

            var nbXplorerServiceGetStatusAsync = await _nbXplorerService.GetStatusAsync(default);

            if (!nbXplorerServiceGetStatusAsync.IsFullySynched)
            {
                _logger.LogError("Error, nbxplorer not fully synched");
                return (null, false);
            }

            if (derivationStrategy == null)
            {
                _logger.LogError("Error while getting the derivation strategy scheme for wallet: {WalletId}",
                    channelOperationRequest.Wallet.Id);
                return (null, false);
            }

            //If there is already a PSBT as template with the inputs as still valid UTXOs we avoid generating the whole process again to
            //avoid non-deterministic issues (e.g. Input order and other potential errors)
            var templatePSBT =
                channelOperationRequest.ChannelOperationRequestPsbts.Where(x => x.IsTemplatePSBT).MaxBy(x => x.Id);

            if (templatePSBT != null && PSBT.TryParse(templatePSBT.PSBT, CurrentNetworkHelper.GetCurrentNetwork(),
                    out var parsedTemplatePSBT))
            {
                var currentUtxos = await _nbXplorerService.GetUTXOsAsync(derivationStrategy, default);
                if (parsedTemplatePSBT.Inputs.All(
                        x => currentUtxos.Confirmed.UTXOs.Select(x => x.Outpoint).Contains(x.PrevOut)))
                {
                    return (parsedTemplatePSBT, false);
                }
                else
                {
                    //We mark the request as failed since we would need to invalidate existing PSBTs
                    _logger.LogError(
                        "Marking the channel operation request: {RequestId} as failed since the original UTXOs are no longer valid",
                        channelOperationRequest.Id);

                    channelOperationRequest.Status = ChannelOperationRequestStatus.Failed;

                    var updateResult = _channelOperationRequestRepository.Update(channelOperationRequest);

                    if (!updateResult.Item1)
                    {
                        _logger.LogError("Error while updating withdrawal request: {RequestId}", channelOperationRequest.Id);
                    }

                    return (null, false);
                }
            }

            var previouslyLockedUTXOs = await _coinSelectionService.GetLockedUTXOsForRequest(channelOperationRequest, BitcoinRequestType.ChannelOperation);
            var availableUTXOs = previouslyLockedUTXOs.Count > 0 ? previouslyLockedUTXOs : await _coinSelectionService.GetAvailableUTXOsAsync(derivationStrategy);
            var (multisigCoins, selectedUtxOs) = await _coinSelectionService.GetTxInputCoins(availableUTXOs, channelOperationRequest, derivationStrategy);

            if (multisigCoins == null || !multisigCoins.Any())
            {
                _logger.LogError(
                    "Cannot generate base template PSBT for {Visibility} channel operation request: {RequestId}, no UTXOs found for the wallet: {WalletId}",
                    channelOperationRequest.Id,
                    channelOperationRequest.IsChannelPrivate ? "private" : "public",
                    channelOperationRequest.WalletId);

                return (null, true); //true means no UTXOS
            }

            try
            {
                //We got enough inputs to fund the TX so time to build the PSBT, the funding address of the channel will be added later by LND

                var network = CurrentNetworkHelper.GetCurrentNetwork();
                var txBuilder = network.CreateTransactionBuilder();

                var feeRateResult = await LightningHelper.GetFeeRateResult(network, _nbXplorerService);

                var changeAddress = await _nbXplorerService.GetUnusedAsync(derivationStrategy, DerivationFeature.Change, 0, false, default);
                if (changeAddress == null)
                {
                    _logger.LogError("Change address was not found for wallet: {WalletId}", channelOperationRequest.Wallet.Id);
                    return (null, false);
                }

                var builder = txBuilder;
                builder.AddCoins(multisigCoins);

                builder.SetSigningOptions(SigHash.None)
                    .SendAllRemainingToChange()
                    .SetChange(changeAddress.Address)
                    .SendEstimatedFees(feeRateResult.FeeRate);

                var originalPSBT = builder.BuildPSBT(false);

                //Hack to remove outputs
                var combinedPsbTtx = originalPSBT.GetGlobalTransaction();
                if (channelOperationRequest.Changeless)
                {
                    combinedPsbTtx.Outputs.Clear();
                }

                result.Item1 = combinedPsbTtx.CreatePSBT(network);

                //Hack, see https://github.com/MetacoSA/NBitcoin/issues/1112 for details
                //Hack to make sure that witness and non-witness UTXOs, witness scripts and redeem scripts are added to the PSBT along with SigHash
                foreach (var input in result.Item1.Inputs)
                {
                    input.WitnessUtxo =
                        originalPSBT.Inputs.FirstOrDefault(x => x.PrevOut == input.PrevOut)?.WitnessUtxo;
                    input.NonWitnessUtxo = originalPSBT.Inputs.FirstOrDefault(x => x.PrevOut == input.PrevOut)
                        ?.NonWitnessUtxo;
                    input.WitnessScript = originalPSBT.Inputs.FirstOrDefault(x => x.PrevOut == input.PrevOut)
                        ?.WitnessScript;
                    input.RedeemScript = originalPSBT.Inputs.FirstOrDefault(x => x.PrevOut == input.PrevOut)
                        ?.RedeemScript;
                    
                    input.SighashType = SigHash.None;
                }

                var psbt = LightningHelper.AddDerivationData(channelOperationRequest.Wallet, result.Item1, selectedUtxOs, multisigCoins, _logger);
                result = (psbt, result.Item2);
            }
            catch (Exception e)
            {
                _logger.LogError(e, "Error while generating base PSBT");
            }

            if (previouslyLockedUTXOs.Count == 0)
            {
                await _coinSelectionService.LockUTXOs(selectedUtxOs, channelOperationRequest, BitcoinRequestType.ChannelOperation);
            }

            // The template PSBT is saved for later reuse
            if (result.Item1 != null)
            {
                var psbt = new ChannelOperationRequestPSBT
                {
                    ChannelOperationRequestId = channelOperationRequest.Id,
                    CreationDatetime = DateTimeOffset.Now,
                    IsTemplatePSBT = true,
                    UpdateDatetime = DateTimeOffset.Now,
                    PSBT = result.Item1.ToBase64()
                };

                var addPsbtResult = await _channelOperationRequestPsbtRepository.AddAsync(psbt);

                if (addPsbtResult.Item1 == false)
                {
                    _logger.LogError("Error while saving template PSBT to channel operation request: {RequestId}", channelOperationRequest.Id);
                }
            }

            return result;
        }

        public async Task CloseChannel(ChannelOperationRequest channelOperationRequest, bool forceClose = false)
        {
            CheckArgumentsAreValid(channelOperationRequest, OperationRequestType.Close, _logger);

            _logger.LogInformation("Channel close request for request id: {RequestId}",
                channelOperationRequest.Id);

            try
            {
                if (channelOperationRequest.ChannelId != null)
                {
                    var channel = await _channelRepository.GetById((int)channelOperationRequest.ChannelId);

                    var node = string.IsNullOrEmpty(channelOperationRequest.SourceNode.ChannelAdminMacaroon)
                        ? channelOperationRequest.DestNode
                        : channelOperationRequest.SourceNode;

                    if (channel != null && node.ChannelAdminMacaroon != null)
                    {
                        var client = CreateLightningClient(node.Endpoint);

                        //Time to close the channel
                        var closeChannelResult = client.Execute(x => x.CloseChannel(new CloseChannelRequest
                        {
                            ChannelPoint = new ChannelPoint
                            {
                                FundingTxidStr = channel.FundingTx,
                                OutputIndex = channel.FundingTxOutputIndex
                            },
                            Force = forceClose,
                        }, new Metadata { { "macaroon", node.ChannelAdminMacaroon } }, null, default));

                        _logger.LogInformation("Channel close request: {RequestId} triggered",
                            channelOperationRequest.Id);

                        //This is is I/O bounded to the blockchain block time
                        await foreach (var response in closeChannelResult.ResponseStream.ReadAllAsync())
                        {
                            switch (response.UpdateCase)
                            {
                                case CloseStatusUpdate.UpdateOneofCase.None:
                                    break;

                                case CloseStatusUpdate.UpdateOneofCase.ClosePending:
                                    var closePendingTxid = LightningHelper.DecodeTxId(response.ClosePending.Txid);

                                    _logger.LogInformation(
                                        "Channel close request in status: {RequestStatus} for channel operation request: {RequestId} for channel: {ChannelId} closing txId: {TxId}",
                                        nameof(ChannelOperationRequestStatus.OnChainConfirmationPending),
                                        channelOperationRequest.Id,
                                        channel.Id,
                                        closePendingTxid);

                                    channelOperationRequest.Status = ChannelOperationRequestStatus.OnChainConfirmationPending;
                                    channelOperationRequest.TxId = closePendingTxid;

                                    var onChainPendingUpdate =
                                        _channelOperationRequestRepository.Update(channelOperationRequest);

                                    if (onChainPendingUpdate.Item1 == false)
                                    {
                                        _logger.LogError(
                                            "Error while updating channel operation request id: {RequestId} to status: {RequestStatus}",
                                            channelOperationRequest.Id,
                                            nameof(ChannelOperationRequestStatus.OnChainConfirmationPending));
                                    }

                                    break;

                                case CloseStatusUpdate.UpdateOneofCase.ChanClose:

                                    //TODO Review why chanclose.success it is false for confirmed closings of channels
                                    var chanCloseClosingTxid = LightningHelper.DecodeTxId(response.ChanClose.ClosingTxid);
                                    _logger.LogInformation(
                                        "Channel close request in status: {RequestStatus} for channel operation request: {RequestId} for channel: {ChannelId} closing txId: {TxId}",
                                        nameof(ChannelOperationRequestStatus.OnChainConfirmed),
                                        channelOperationRequest.Id,
                                        channel.Id,
                                        chanCloseClosingTxid);

                                    channelOperationRequest.Status =
                                        ChannelOperationRequestStatus.OnChainConfirmed;

                                    var onChainConfirmedUpdate =
                                        _channelOperationRequestRepository.Update(channelOperationRequest);

                                    if (onChainConfirmedUpdate.Item1 == false)
                                    {
                                        _logger.LogError(
                                            "Error while updating channel operation request id: {RequestId} to status: {RequestStatus}",
                                            channelOperationRequest.Id,
                                            nameof(ChannelOperationRequestStatus.OnChainConfirmed));
                                    }

                                    channel.Status = Channel.ChannelStatus.Closed;

                                    var updateChannelResult = _channelRepository.Update(channel);

                                    if (!updateChannelResult.Item1)
                                    {
                                        _logger.LogError(
                                            "Error while setting to closed status a closed channel with id: {ChannelId}",
                                            channel.Id);
                                    }

                                    break;

                                default:
                                    throw new ArgumentOutOfRangeException();
                            }
                        }
                    }
                }
            }
            catch (Exception e)
            {
                if (e.Message.Contains("channel not found"))
                {
                    //We mark it as closed as it no longer exists
                    if (channelOperationRequest.ChannelId != null)
                    {
                        var channel = await _channelRepository.GetById((int)channelOperationRequest.ChannelId);
                        if (channel != null)
                        {
                            channel.Status = Channel.ChannelStatus.Closed;

                            _channelRepository.Update(channel);
                            _logger.LogInformation("Setting channel with id: {ChannelId} to closed as it no longer exists",
                                channel.Id);

                            //It does not exists, probably was on-chain confirmed
                            //TODO Might be worth in the future check it onchain ?
                            channelOperationRequest.Status = ChannelOperationRequestStatus.OnChainConfirmed;

                            _channelOperationRequestRepository.Update(channelOperationRequest);
                        }
                    }
                }
                else
                {
                    _logger.LogError(e,
                        "Channel close request failed for channel operation request: {RequestId}",
                        channelOperationRequest.Id);
                    throw;
                }
            }
        }

        public async Task<GetBalanceResponse?> GetWalletBalance(Wallet wallet)
        {
            if (wallet == null) throw new ArgumentNullException(nameof(wallet));

            GetBalanceResponse? getBalanceResponse = null;
            try
            {
                getBalanceResponse = await _nbXplorerService.GetBalanceAsync(wallet.GetDerivationStrategy(), default);
            }
            catch (Exception e)
            {
                _logger.LogError(e, "Error while getting wallet balance for wallet: {WalletId}", wallet.Id);
            }

            return getBalanceResponse;
        }

        public async Task<BitcoinAddress?> GetUnusedAddress(Wallet wallet,
            DerivationFeature derivationFeature)
        {
            if (wallet == null) throw new ArgumentNullException(nameof(wallet));

            KeyPathInformation? keyPathInformation = null;
            try
            {
                keyPathInformation = await _nbXplorerService.GetUnusedAsync(wallet.GetDerivationStrategy(),
                    derivationFeature, default, false, default);
            }
            catch (Exception e)
            {
                _logger.LogError(e, "Error while getting wallet balance for wallet: {WalletId}", wallet.Id);
            }

            var result = keyPathInformation?.Address ?? null;

            return result;
        }

        public async Task<LightningNode?> GetNodeInfo(string pubkey)
        {
            if (string.IsNullOrWhiteSpace(pubkey))
                throw new ArgumentException("Value cannot be null or whitespace.", nameof(pubkey));

            LightningNode? result = null;

            var node = (await _nodeRepository.GetAllManagedByNodeGuard()).FirstOrDefault();
            if (node == null)
                node = (await _nodeRepository.GetAllManagedByNodeGuard()).LastOrDefault();

            if (node == null)
            {
                _logger.LogError("No managed node found on the system");
                return result;
            }


            var client = CreateLightningClient(node.Endpoint);
            try
            {
                if (node.ChannelAdminMacaroon != null)
                {
                    var nodeInfo = await client.Execute(x => x.GetNodeInfoAsync(new NodeInfoRequest
                    {
                        PubKey = pubkey,
                        IncludeChannels = false
                    }, new Metadata { { "macaroon", node.ChannelAdminMacaroon } }, null, default));

                    result = nodeInfo?.Node;
                }
            }
            catch (Exception e)
            {
                _logger.LogError(e, "Error while obtaining node info for node with pubkey: {PubKey}", pubkey);
            }

            return result;
        }

        public async Task<(long?, long?)> GetChannelBalance(Channel channel)
        {
            IUnmockable<Lightning.LightningClient> client;
            var destinationNode = await _nodeRepository.GetById(channel.DestinationNodeId);
            var sourceNode = await _nodeRepository.GetById(channel.SourceNodeId);
            var node = String.IsNullOrEmpty(sourceNode.ChannelAdminMacaroon) ? destinationNode : sourceNode;

            client = CreateLightningClient(node.Endpoint);
            var result = client.Execute(x => x.ListChannels(new ListChannelsRequest(),
                new Metadata
                {
                    { "macaroon", node.ChannelAdminMacaroon }
                }, null, default));

            var chan = result.Channels.FirstOrDefault(x => x.ChanId == channel.ChanId);
            if (chan == null)
                return (null, null);

            var htlcsLocal = chan.PendingHtlcs.Where(x => x.Incoming == true).Sum(x => x.Amount);
            var htlcsRemote = chan.PendingHtlcs.Where(x => x.Incoming == false).Sum(x => x.Amount);

            var res = (chan.LocalBalance + htlcsLocal, chan.RemoteBalance + htlcsRemote);
            return res;
        }
    }
}<|MERGE_RESOLUTION|>--- conflicted
+++ resolved
@@ -192,7 +192,6 @@
 
             try
             {
-<<<<<<< HEAD
                 if (!combinedPSBT.TryGetVirtualSize(out var estimatedVsize))
                 {
                     _logger.LogError("Could not estimate virtual size of the PSBT");
@@ -209,12 +208,6 @@
                 var outputVirtualSize = estimatedVsize + changelessVSize; // We add the change output if needed
                 var initialFeeRate = await LightningHelper.GetFeeRateResult(network, _nbXplorerService);
 
-=======
-                // 8 value + 1 script pub key size + 34 script pub key hash (Segwit output 2-0f-2 multisig)
-                var outputVirtualSize = combinedPSBT.GetGlobalTransaction().GetVirtualSize() + 43;
-                var initialFeeRate = await LightningHelper.GetFeeRateResult(network, _nbXplorerService);
-
->>>>>>> 8cb34de4
                 var totalFees = new Money(outputVirtualSize * initialFeeRate.FeeRate.SatoshiPerByte, MoneyUnit.Satoshi);
 
                 long fundingAmount = channelOperationRequest.Changeless ? channelOperationRequest.SatsAmount - totalFees : channelOperationRequest.SatsAmount;
@@ -493,11 +486,8 @@
 
                                     channelfundingTx = finalizedPSBT.ExtractTransaction();
                                     
-<<<<<<< HEAD
                                     //We check the feerate of the finalized PSBT by checkin a minimum and maximum allowed and also a fee-level max check in ratio
-=======
-                                    //We check the feerate of the finalized PSBT by checking a minimum and maximum allowed and also a fee-level max check in ratio
->>>>>>> 8cb34de4
+
                                     var feerate = new FeeRate(finalizedPSBT.GetFee(), channelfundingTx.GetVirtualSize());
                                    
                                     var minFeeRate = Constants.MIN_SAT_PER_VB_RATIO * initialFeeRate.FeeRate.SatoshiPerByte;
