/*
 * NodeGuard
 * Copyright (C) 2023  Elenpay
 *
 * This program is free software: you can redistribute it and/or modify
 * it under the terms of the GNU Affero General Public License as published by
 * the Free Software Foundation, either version 3 of the License, or
 * (at your option) any later version.
 *
 * This program is distributed in the hope that it will be useful,
 * but WITHOUT ANY WARRANTY; without even the implied warranty of
 * MERCHANTABILITY or FITNESS FOR A PARTICULAR PURPOSE.  See the
 * GNU Affero General Public License for more details.
 *
 * You should have received a copy of the GNU Affero General Public License
 * along with this program.  If not, see http://www.gnu.org/licenses/.
 *
 */

using System.Runtime.InteropServices;
using FundsManager.Data.Models;
using FundsManager.Data.Repositories.Interfaces;
using Google.Protobuf;
using Grpc.Core;
using Grpc.Net.Client;
using Lnrpc;
using NBitcoin;
using NBXplorer.DerivationStrategy;
using NBXplorer.Models;
using System.Security.Cryptography;
using FundsManager.Data;
using FundsManager.Helpers;
using Microsoft.EntityFrameworkCore;
using Channel = FundsManager.Data.Models.Channel;
using Transaction = NBitcoin.Transaction;
using Unmockable;

// ReSharper disable InconsistentNaming

// ReSharper disable IdentifierTypo

namespace FundsManager.Services
{
    /// <summary>
    /// Service to interact with LND
    /// </summary>
    public interface ILightningService
    {
        /// <summary>
        /// Opens a channel based on a request this method waits for I/O on the blockchain, therefore it can last its execution for minutes
        /// </summary>
        /// <param name="channelOperationRequest"></param>
        /// <returns></returns>
        // ReSharper disable once IdentifierTypo
        public Task OpenChannel(ChannelOperationRequest channelOperationRequest);

        /// <summary>
        /// Generates a template PSBT with Sighash_NONE and some UTXOs from the wallet related to the request without signing, also returns if there are no utxos available at the request time
        /// </summary>
        /// <param name="channelOperationRequest"></param>
        /// <param name="destinationAddress"></param>
        /// <returns></returns>
        public Task<(PSBT?, bool)> GenerateTemplatePSBT(ChannelOperationRequest channelOperationRequest);

        /// <summary>
        /// Based on a channel operation request of type close, requests the close of a channel to LND without acking the request.
        /// This method waits for I/O on the blockchain, therefore it can last its execution for minutes
        /// </summary>
        /// <param name="channelOperationRequest"></param>
        /// <param name="forceClose"></param>
        /// <returns></returns>
        public Task CloseChannel(ChannelOperationRequest channelOperationRequest, bool forceClose = false);

        /// <summary>
        /// Gets the wallet balance
        /// </summary>
        /// <param name="wallet"></param>
        /// <returns></returns>
        public Task<GetBalanceResponse?> GetWalletBalance(Wallet wallet);

        /// <summary>
        /// Gets the wallet balance
        /// </summary>
        /// <param name="wallet"></param>
        /// <param name="derivationFeature"></param>
        /// <returns></returns>
        public Task<BitcoinAddress?> GetUnusedAddress(Wallet wallet,
            DerivationFeature derivationFeature);

        /// <summary>
        /// Gets the info about a node in the lightning network graph
        /// </summary>
        /// <param name="pubkey"></param>
        /// <returns></returns>
        public Task<LightningNode?> GetNodeInfo(string pubkey);

        /// <summary>
        /// Gets a dictionary of the local and remote balance of all the channels managed by NG
        /// </summary>
        /// <returns></returns>
        public Task<Dictionary<ulong, (int, long, long)>> GetChannelsBalance();

        /// <summary>
        /// Cancels a pending channel from LND PSBT-based funding of channels
        /// </summary>
        /// <param name="source"></param>
        /// <param name="pendingChannelId"></param>
        /// <param name="client"></param>
        public void CancelPendingChannel(Node source, byte[] pendingChannelId,
            IUnmockable<Lightning.LightningClient>? client = null);
    }

    public class LightningService : ILightningService
    {
        private readonly ILogger<LightningService> _logger;
        private readonly IChannelOperationRequestRepository _channelOperationRequestRepository;
        private readonly INodeRepository _nodeRepository;
        private readonly IDbContextFactory<ApplicationDbContext> _dbContextFactory;
        private readonly IChannelOperationRequestPSBTRepository _channelOperationRequestPsbtRepository;
        private readonly IChannelRepository _channelRepository;
        private readonly IRemoteSignerService _remoteSignerService;
        private readonly INBXplorerService _nbXplorerService;
        private readonly ICoinSelectionService _coinSelectionService;

        public LightningService(ILogger<LightningService> logger,
            IChannelOperationRequestRepository channelOperationRequestRepository,
            INodeRepository nodeRepository,
            IDbContextFactory<ApplicationDbContext> dbContextFactory,
            IChannelOperationRequestPSBTRepository channelOperationRequestPsbtRepository,
            IChannelRepository channelRepository,
            IRemoteSignerService remoteSignerService,
            INBXplorerService nbXplorerService,
            ICoinSelectionService coinSelectionService
        )

        {
            _logger = logger;
            _channelOperationRequestRepository = channelOperationRequestRepository;
            _nodeRepository = nodeRepository;
            _dbContextFactory = dbContextFactory;
            _channelOperationRequestPsbtRepository = channelOperationRequestPsbtRepository;
            _channelRepository = channelRepository;
            _remoteSignerService = remoteSignerService;
            _nbXplorerService = nbXplorerService;
            _coinSelectionService = coinSelectionService;
        }

        /// <summary>
        /// Record used to match AWS SignPSBT function input
        /// </summary>
        /// <param name="Psbt"></param>
        /// <param name="EnforcedSighash"></param>
        /// <param name="Network"></param>
        /// <param name="AwsKmsKeyId"></param>
        public record RemoteSignerRequest(string Psbt, SigHash? EnforcedSighash, string Network);

        /// <summary>
        /// Record used to match AWS SignPSBT funciton output
        /// </summary>
        /// <param name="Psbt"></param>
        public record RemoteSignerResponse(string? Psbt);

        public async Task OpenChannel(ChannelOperationRequest channelOperationRequest)
        {
            await using var context = await _dbContextFactory.CreateDbContextAsync();

            CheckArgumentsAreValid(channelOperationRequest, OperationRequestType.Open, _logger);

            channelOperationRequest = await _channelOperationRequestRepository.GetById(channelOperationRequest.Id) ??
                                      throw new InvalidOperationException("ChannelOperationRequest not found");

            var (source, destination) = CheckNodesAreValid(channelOperationRequest, _logger);
            var derivationStrategyBase = GetDerivationStrategyBase(channelOperationRequest, _logger);

            var client = CreateLightningClient(source.Endpoint);

            var network = CurrentNetworkHelper.GetCurrentNetwork();


            _logger.LogInformation(
                "Channel open request for  request id: {RequestId} from node: {SourceNodeName} to node: {DestinationNodeName}",
                channelOperationRequest.Id,
                source.Name,
                destination.Name);

            var combinedPSBT = GetCombinedPsbt(channelOperationRequest, _logger);


            //32 bytes of secure randomness for the pending channel id (lnd)
            var pendingChannelId = RandomNumberGenerator.GetBytes(32);
            var pendingChannelIdHex = Convert.ToHexString(pendingChannelId);

            try
            {
                var humanSignaturesCount = channelOperationRequest.ChannelOperationRequestPsbts.Count(
                    x => channelOperationRequest.Wallet != null &&
                         !x.IsFinalisedPSBT &&
                         !x.IsInternalWalletPSBT &&
                         !x.IsTemplatePSBT);

                //If it is a hot wallet, we dont check the number of (human) signatures
                if (channelOperationRequest.Wallet != null && !channelOperationRequest.Wallet.IsHotWallet &&
                    channelOperationRequest.Wallet != null &&
                    humanSignaturesCount != channelOperationRequest.Wallet.MofN - 1)
                {
                    _logger.LogError(
                        "The number of human signatures does not match the number of signatures required for this wallet, expected {MofN} but got {HumanSignaturesCount}",
                        channelOperationRequest.Wallet.MofN - 1, humanSignaturesCount);
                    throw new InvalidOperationException(
                        "The number of human signatures does not match the number of signatures required for this wallet");
                }

                if (channelOperationRequest.Changeless && combinedPSBT.Outputs.Any())
                {
                    _logger.LogError("Changeless channel operation request cannot have outputs at this stage");
                    throw new InvalidOperationException(
                        "Changeless channel operation request cannot have outputs at this stage");
                }

                //Prior to opening the channel, we add the remote node as a peer
                var remoteNodeInfo = await GetNodeInfo(channelOperationRequest.DestNode?.PubKey);
                if (remoteNodeInfo == null)
                {
                    _logger.LogError("Error, remote node with {Pubkey} not found",
                        channelOperationRequest.DestNode?.PubKey);
                    throw new InvalidOperationException();
                }

                var initialFeeRate = channelOperationRequest.FeeRate ??
                                     (await LightningHelper.GetFeeRateResult(network, _nbXplorerService)).FeeRate
                                     .SatoshiPerByte;
                ;

                var fundingAmount = GetFundingAmount(channelOperationRequest, combinedPSBT, initialFeeRate);

                var openChannelRequest = await CreateOpenChannelRequest(channelOperationRequest, combinedPSBT,
                    remoteNodeInfo, fundingAmount, pendingChannelId, derivationStrategyBase);

                //For now, we only rely on pure tcp IPV4 connections
                var addr = remoteNodeInfo.Addresses.FirstOrDefault(x => x.Network == "tcp")?.Addr;

                if (addr == null)
                {
                    _logger.LogError("Error, remote node with {Pubkey} has no tcp IPV4 address",
                        channelOperationRequest.DestNode?.PubKey);
                    throw new InvalidOperationException();
                }

                var isPeerAlreadyConnected = false;

                ConnectPeerResponse connectPeerResponse = null;
                try
                {
                    connectPeerResponse = await client.Execute(x => x.ConnectPeerAsync(new ConnectPeerRequest
                    {
                        Addr = new LightningAddress {Host = addr, Pubkey = remoteNodeInfo.PubKey},
                        Perm = true
                    }, new Metadata
                    {
                        {"macaroon", source.ChannelAdminMacaroon}
                    }, null, default));
                }
                //We avoid to stop the method if the peer is already connected
                catch (RpcException e)
                {
                    if (e.Message.Contains("is not online"))
                    {
                        throw new PeerNotOnlineException($"$peer {destination.PubKey} is not online");
                    }

                    if (!e.Message.Contains("already connected to peer"))
                    {
                        throw;
                    }
                    else
                    {
                        isPeerAlreadyConnected = true;
                    }
                }

                if (connectPeerResponse != null || isPeerAlreadyConnected)
                {
                    if (isPeerAlreadyConnected)
                    {
                        _logger.LogInformation("Peer: {Pubkey} already connected", remoteNodeInfo.PubKey);
                    }
                    else
                    {
                        _logger.LogInformation("Peer connected to {Pubkey}", remoteNodeInfo.PubKey);
                    }
                }
                else
                {
                    _logger.LogError("Error, peer not connected to {Pubkey} on address: {address}",
                        remoteNodeInfo.PubKey, addr);
                    throw new InvalidOperationException();
                }

                //We launch a openstatusupdate stream for all the events when calling OpenChannel api method from LND
                if (source.ChannelAdminMacaroon != null)
                {
                    var openStatusUpdateStream = client.Execute(x => x.OpenChannel(openChannelRequest,
                        new Metadata {{"macaroon", source.ChannelAdminMacaroon}}, null, default
                    ));

                    await foreach (var response in openStatusUpdateStream.ResponseStream.ReadAllAsync())
                    {
                        switch (response.UpdateCase)
                        {
                            case OpenStatusUpdate.UpdateOneofCase.None:
                                break;

                            case OpenStatusUpdate.UpdateOneofCase.ChanPending:
                                //Channel funding tx on mempool and pending status on lnd

                                _logger.LogInformation(
                                    "Channel pending for channel operation request id: {RequestId} for pending channel id: {ChannelId}",
                                    channelOperationRequest.Id, pendingChannelIdHex);

                                channelOperationRequest.Status =
                                    ChannelOperationRequestStatus.OnChainConfirmationPending;
                                channelOperationRequest.TxId = LightningHelper.DecodeTxId(response.ChanPending.Txid);
                                _channelOperationRequestRepository.Update(channelOperationRequest);

                                break;

                            case OpenStatusUpdate.UpdateOneofCase.ChanOpen:
<<<<<<< HEAD
                                await OnStatusChannelOpened(channelOperationRequest, source, response.ChanOpen.ChannelPoint, openChannelRequest.CloseAddress);
=======
                                _logger.LogInformation(
                                    "Channel opened for channel operation request request id: {RequestId}, channel point: {ChannelPoint}",
                                    channelOperationRequest.Id, response.ChanOpen.ChannelPoint.ToString());

                                channelOperationRequest.Status = ChannelOperationRequestStatus.OnChainConfirmed;
                                if (channelOperationRequest.StatusLogs.Count > 0)
                                {
                                    channelOperationRequest.StatusLogs.Add(
                                        ChannelStatusLog.Info($"Channel opened successfully 🎉"));
                                }

                                _channelOperationRequestRepository.Update(channelOperationRequest);

                                var fundingTx =
                                    LightningHelper.DecodeTxId(response.ChanOpen.ChannelPoint.FundingTxidBytes);

                                //Get the channels to find the channelId, not the temporary one
                                var channels = await client.Execute(x => x.ListChannelsAsync(new ListChannelsRequest(),
                                    new Metadata {{"macaroon", source.ChannelAdminMacaroon}}, null, default));
                                var currentChannel = channels.Channels.SingleOrDefault(x =>
                                    x.ChannelPoint == $"{fundingTx}:{response.ChanOpen.ChannelPoint.OutputIndex}");

                                if (currentChannel == null)
                                {
                                    _logger.LogError("Error, channel not found for channel point: {ChannelPoint}",
                                        response.ChanOpen.ChannelPoint.ToString());
                                    throw new InvalidOperationException();
                                }

                                var channel = new Channel
                                {
                                    ChanId = currentChannel.ChanId,
                                    CreationDatetime = DateTimeOffset.Now,
                                    FundingTx = fundingTx,
                                    FundingTxOutputIndex = response.ChanOpen.ChannelPoint.OutputIndex,
                                    BtcCloseAddress = openChannelRequest.CloseAddress,
                                    SatsAmount = channelOperationRequest.SatsAmount,
                                    UpdateDatetime = DateTimeOffset.Now,
                                    Status = Channel.ChannelStatus.Open,
                                    SourceNodeId = channelOperationRequest.SourceNode.Id,
                                    DestinationNodeId = channelOperationRequest.DestNode.Id,
                                    CreatedByNodeGuard = true,
                                    IsPrivate = currentChannel.Private
                                };

                                var channelExists = await _channelRepository.GetByChanId(channel.ChanId);
                                if (channelExists == null)
                                    await context.AddAsync(channel);
                                else
                                {
                                    channel.Id = channelExists.Id;
                                    context.Update(channel);
                                }

                                var addChannelResult = (await context.SaveChangesAsync()) > 0;

                                if (addChannelResult == false)
                                {
                                    _logger.LogError(
                                        "Channel for channel operation request id: {RequestId} could not be created, reason: {Reason}",
                                        channelOperationRequest.Id,
                                        "Could not persist to db");
                                }

                                channelOperationRequest.ChannelId = channel.Id;
                                channelOperationRequest.DestNode = null;

                                var channelUpdate = _channelOperationRequestRepository.Update(channelOperationRequest);

                                if (channelUpdate.Item1 == false)
                                {
                                    _logger.LogError(
                                        "Could not assign channel id to channel operation request: {RequestId} reason: {Reason}",
                                        channelOperationRequest.Id,
                                        channelUpdate.Item2);
                                }

>>>>>>> 08732a64
                                break;

                            case OpenStatusUpdate.UpdateOneofCase.PsbtFund:
                                channelOperationRequest.Status = ChannelOperationRequestStatus.FinalizingPSBT;
                                var (isSuccess, error) =
                                    _channelOperationRequestRepository.Update(channelOperationRequest);
                                if (!isSuccess)
                                {
                                    var errorMessage = string.Format(
                                        "Request in funding stage, but could not update status to {Status} for request id: {RequestId} reason: {Reason}",
                                        ChannelOperationRequestStatus.FinalizingPSBT, channelOperationRequest.Id,
                                        error);
                                    _logger.LogError(errorMessage);
                                    throw new Exception(errorMessage);
                                }

                                //We got the funded PSBT, we need to tweak the tx outputs and mimick lnd-cli calls
                                var hexPSBT = Convert.ToHexString((response.PsbtFund.Psbt.ToByteArray()));
                                if (PSBT.TryParse(hexPSBT, network,
                                        out var fundedPSBT))
                                {
                                    fundedPSBT.AssertSanity();

                                    //We ensure to SigHash.None
                                    fundedPSBT.Settings.SigningOptions = new SigningOptions
                                    {
                                        SigHash = SigHash.None
                                    };

                                    var channelfundingTx = fundedPSBT.GetGlobalTransaction();
                                    var totalOut = new Money(channelOperationRequest.SatsAmount, MoneyUnit.Satoshi);

                                    if (!channelOperationRequest.Changeless)
                                    {
                                        if (fundedPSBT.TryGetVirtualSize(out var vsize))
                                        {
                                            var totalIn = fundedPSBT.Inputs.Sum(i => i.GetTxOut()?.Value);
                                            //We manually fix the change (it was wrong from the Base template due to nbitcoin requiring a change on a PSBT)
                                            var totalChangefulFees =
                                                new Money(vsize * initialFeeRate, MoneyUnit.Satoshi);
                                            var changeOutput =
                                                channelfundingTx.Outputs.SingleOrDefault(o =>
                                                    o.Value != channelOperationRequest.SatsAmount) ??
                                                channelfundingTx.Outputs.First();
                                            changeOutput.Value = totalIn - totalOut - totalChangefulFees;

                                            //We merge changeFixedPSBT with the other PSBT with the change fixed
                                            fundedPSBT = channelfundingTx.CreatePSBT(network).UpdateFrom(fundedPSBT);
                                        }
                                        else
                                        {
                                            throw new ExternalException(
                                                "VSized could not be calculated for the funded PSBT, channel operation request id: {RequestId}",
                                                channelOperationRequest.Id);
                                        }
                                    }

                                    PSBT? finalSignedPSBT = null;
                                    //We check the way the nodeguard signs, with the nodeguard remote signer or with the embedded signer
                                    if (Constants.ENABLE_REMOTE_SIGNER)
                                    {
                                        finalSignedPSBT = await _remoteSignerService.Sign(fundedPSBT);
                                        if (finalSignedPSBT == null)
                                        {
                                            const string errorMessage =
                                                "The signed PSBT was null, something went wrong while signing with the remote signer";
                                            _logger.LogError(errorMessage);
                                            throw new Exception(
                                                errorMessage);
                                        }
                                    }
                                    else
                                    {
                                        finalSignedPSBT = await SignPSBTWithEmbeddedSigner(channelOperationRequest,
                                            _nbXplorerService,
                                            derivationStrategyBase,
                                            channelfundingTx,
                                            network,
                                            fundedPSBT,
                                            _logger);

                                        if (finalSignedPSBT == null)
                                        {
                                            const string errorMessage =
                                                "The signed PSBT was null, something went wrong while signing with the embedded signer";
                                            _logger.LogError(errorMessage);
                                            throw new Exception(
                                                errorMessage);
                                        }
                                    }

                                    //We store the final signed PSBT without being finalized for debugging purposes
                                    var signedChannelOperationRequestPsbt = new ChannelOperationRequestPSBT
                                    {
                                        ChannelOperationRequestId = channelOperationRequest.Id,
                                        PSBT = finalSignedPSBT.ToBase64(),
                                        CreationDatetime = DateTimeOffset.Now,
                                        IsInternalWalletPSBT = true
                                    };

                                    var addResult =
                                        await _channelOperationRequestPsbtRepository.AddAsync(
                                            signedChannelOperationRequestPsbt);

                                    if (!addResult.Item1)
                                    {
                                        _logger.LogError(
                                            "Could not store the signed PSBT for channel operation request id: {RequestId} reason: {Reason}",
                                            channelOperationRequest.Id, addResult.Item2);
                                    }

                                    //Time to finalize the PSBT and broadcast the tx

                                    var finalizedPSBT = finalSignedPSBT.Finalize();

                                    //Sanity check
                                    finalizedPSBT.AssertSanity();

                                    channelfundingTx = finalizedPSBT.ExtractTransaction();

                                    //We check the feerate of the finalized PSBT by checking a minimum and maximum allowed and also a fee-level max check in ratio
                                    var feerate = new FeeRate(finalizedPSBT.GetFee(),
                                        channelfundingTx.GetVirtualSize());

                                    var minFeeRate = Constants.MIN_SAT_PER_VB_RATIO * initialFeeRate;

                                    var maxFeeRate = Constants.MAX_SAT_PER_VB_RATIO * initialFeeRate;

                                    if (feerate.SatoshiPerByte < minFeeRate)
                                    {
                                        _logger.LogError(
                                            "Channel operation request id: {RequestId} finalized PSBT sat/vb: {SatPerVb} is lower than the minimum allowed: {MinSatPerVb}",
                                            channelOperationRequest.Id, feerate.SatoshiPerByte, minFeeRate);
                                        throw new Exception(
                                            "The finalized PSBT sat/vb is lower than the minimum allowed");
                                    }

                                    if (feerate.SatoshiPerByte > maxFeeRate)
                                    {
                                        _logger.LogError(
                                            "Channel operation request id: {RequestId} finalized PSBT sat/vb: {SatPerVb} is higher than the maximum allowed: {MaxSatPerVb}",
                                            channelOperationRequest.Id, feerate.SatoshiPerByte, maxFeeRate);
                                        throw new Exception(
                                            "The finalized PSBT sat/vb is higher than the maximum allowed");
                                    }

                                    //if the fee is too high, we throw an exception
                                    var finalizedTotalIn = finalizedPSBT.Inputs.Sum(x => (long) x.GetCoin()?.Amount);
                                    if (finalizedPSBT.GetFee().Satoshi >=
                                        finalizedTotalIn * Constants.MAX_TX_FEE_RATIO)
                                    {
                                        _logger.LogError(
                                            "Channel operation request id: {RequestId} finalized PSBT fee: {Fee} is higher than the maximum allowed: {MaxFee} sats",
                                            channelOperationRequest.Id, finalizedPSBT.GetFee().Satoshi,
                                            finalizedTotalIn * Constants.MAX_TX_FEE_RATIO);
                                        throw new Exception(
                                            "The finalized PSBT fee is higher than the maximum allowed");
                                    }


                                    _logger.LogInformation(
                                        "Channel operation request id: {RequestId} finalized PSBT sat/vb: {SatPerVb}",
                                        channelOperationRequest.Id, feerate.SatoshiPerByte);

                                    //Just a check of the tx based on the finalizedPSBT
                                    var checkTx = channelfundingTx.Check();

                                    if (checkTx == TransactionCheckResult.Success)
                                    {
                                        //We tell lnd to verify the psbt
                                        client.Execute(x => x.FundingStateStep(
                                            new FundingTransitionMsg
                                            {
                                                PsbtVerify = new FundingPsbtVerify
                                                {
                                                    FundedPsbt =
                                                        ByteString.CopyFrom(
                                                            Convert.FromHexString(finalizedPSBT.ToHex())),
                                                    PendingChanId = ByteString.CopyFrom(pendingChannelId)
                                                }
                                            }, new Metadata {{"macaroon", source.ChannelAdminMacaroon}}, null,
                                            default));

                                        //Saving the PSBT in the ChannelOperationRequest collection of PSBTs

                                        channelOperationRequest =
                                            await _channelOperationRequestRepository.GetById(channelOperationRequest
                                                .Id) ?? throw new InvalidOperationException();

                                        if (channelOperationRequest.ChannelOperationRequestPsbts != null)
                                        {
                                            var finalizedChannelOperationRequestPsbt = new ChannelOperationRequestPSBT
                                            {
                                                IsFinalisedPSBT = true,
                                                CreationDatetime = DateTimeOffset.Now,
                                                PSBT = finalizedPSBT.ToBase64(),
                                                ChannelOperationRequestId = channelOperationRequest.Id
                                            };

                                            var finalisedPSBTAdd = await
                                                _channelOperationRequestPsbtRepository.AddAsync(
                                                    finalizedChannelOperationRequestPsbt);

                                            if (!finalisedPSBTAdd.Item1)
                                            {
                                                _logger.LogError(
                                                    "Error while saving the finalised PSBT for channel operation request with id: {RequestId}",
                                                    channelOperationRequest.Id);
                                            }
                                        }

                                        var fundingStateStepResp = await client.Execute(x => x.FundingStateStepAsync(
                                            new FundingTransitionMsg
                                            {
                                                PsbtFinalize = new FundingPsbtFinalize
                                                {
                                                    PendingChanId = ByteString.CopyFrom(pendingChannelId),
                                                    //FinalRawTx = ByteString.CopyFrom(Convert.FromHexString(finalTxHex)),
                                                    SignedPsbt =
                                                        ByteString.CopyFrom(
                                                            Convert.FromHexString(finalizedPSBT.ToHex()))
                                                },
                                            }, new Metadata {{"macaroon", source.ChannelAdminMacaroon}}, null,
                                            default));
                                    }
                                    else
                                    {
                                        _logger.LogError(
                                            "TX Check failed for channel operation request id: {RequestId} reason: {Reason}",
                                            channelOperationRequest.Id, checkTx);
                                        CancelPendingChannel(source, pendingChannelId, client);
                                    }
                                }
                                else
                                {
                                    _logger.LogError(
                                        "Could not parse the PSBT for funding channel operation request id: {RequestId}",
                                        channelOperationRequest.Id);
                                    CancelPendingChannel(source, pendingChannelId, client);
                                }

                                break;
                        }
                    }
                }
            }
            catch (Exception e)
            {
                _logger.LogError(e,
                    "Channel open request failed for channel operation request: {RequestId} from node: {SourceNodeName} to node: {DestinationNodeName}",
                    channelOperationRequest.Id,
                    source.Name,
                    destination.Name);

                CancelPendingChannel(source, pendingChannelId, client);

                //TODO: We have to separate the exceptions between the ones that are retriable and the ones that are not
                //TODO: and mark the channel operation request as failed automatically when they are not retriable
                if (e.Message.Contains("remote canceled funding"))
                {
                    // TODO: Make exception message pretty
                    throw new RemoteCanceledFundingException(e.Message);
                }

                if (e.Message.Contains("is not online"))
                {
                    throw new PeerNotOnlineException($"$peer {destination.PubKey} is not online");
                }

                throw;
            }
        }

        public static Func<string?, IUnmockable<Lightning.LightningClient>> CreateLightningClient = (endpoint) =>
        {
            if (string.IsNullOrWhiteSpace(endpoint))
            {
                throw new ArgumentException("Endpoint cannot be null");
            }

            //Setup of grpc lnd api client (Lightning.proto)
            //Hack to allow self-signed https grpc calls
            var httpHandler = new HttpClientHandler
            {
                ServerCertificateCustomValidationCallback =
                    HttpClientHandler.DangerousAcceptAnyServerCertificateValidator
            };

            var grpcChannel = GrpcChannel.ForAddress($"https://{endpoint}",
                new GrpcChannelOptions {HttpHandler = httpHandler});

            return new Lightning.LightningClient(grpcChannel).Wrap();
        };

<<<<<<< HEAD
        public async Task OnStatusChannelOpened(ChannelOperationRequest channelOperationRequest, Node source, ChannelPoint channelPoint, string? closeAddress = null)
        {
            await using var context = await _dbContextFactory.CreateDbContextAsync();

            _logger.LogInformation(
                "Channel opened for channel operation request request id: {RequestId}, channel point: {ChannelPoint}",
                channelOperationRequest.Id, channelPoint.ToString());

            channelOperationRequest.Status = ChannelOperationRequestStatus.OnChainConfirmed;
            if (channelOperationRequest.StatusLogs.Count > 0)
            {
                channelOperationRequest.StatusLogs.Add(ChannelStatusLog.Info($"Channel opened successfully 🎉"));
            }

            var (isSuccess, error) = _channelOperationRequestRepository.Update(channelOperationRequest);
            if (!isSuccess)
            {
                _logger.LogWarning("Request is in OnChainConfirmed, but could not update status for request id: {RequestId} reason: {Reason}", channelOperationRequest.Id, error);
            }

            var channel = await CreateChannel(source, channelOperationRequest.DestNode.Id, channelPoint, channelOperationRequest.SatsAmount, closeAddress);

            var channelExists = await _channelRepository.GetByChanId(channel.ChanId);
            if (channelExists == null)
                await context.AddAsync(channel);
            else
            {
                channel.Id = channelExists.Id;
                context.Update(channel);
            }

            var addChannelResult = (await context.SaveChangesAsync()) > 0;

            if (addChannelResult == false)
            {
                _logger.LogError(
                    "Channel for channel operation request id: {RequestId} could not be created, reason: {Reason}",
                    channelOperationRequest.Id,
                    "Could not persist to db");
            }

            channelOperationRequest.ChannelId = channel?.Id;
            channelOperationRequest.DestNode = null;

            var channelUpdate = _channelOperationRequestRepository.Update(channelOperationRequest);

            if (channelUpdate.Item1 == false)
            {
                _logger.LogError(
                    "Could not assign channel id to channel operation request: {RequestId} reason: {Reason}",
                    channelOperationRequest.Id,
                    channelUpdate.Item2);
            }
        }

        public static async Task<Channel> CreateChannel(Node source, int destId, ChannelPoint channelPoint, long satsAmount, string? closeAddress = null)
        {
            var fundingTx = LightningHelper.DecodeTxId(channelPoint.FundingTxidBytes);

            var client= CreateLightningClient(source.Endpoint);

            //Get the channels to find the channelId, not the temporary one
            var channels = await client.Execute(x => x.ListChannelsAsync(new ListChannelsRequest(),
                new Metadata { { "macaroon", source.ChannelAdminMacaroon } }, null, default));
            var currentChannel = channels.Channels.SingleOrDefault(x => x.ChannelPoint == $"{fundingTx}:{channelPoint.OutputIndex}");

            if (currentChannel == null)
            {
                throw new InvalidOperationException($"Error, channel not found for channel point: {channelPoint}");
            }

            var channel = new Channel
            {
                ChanId = currentChannel.ChanId,
                CreationDatetime = DateTimeOffset.Now,
                FundingTx = fundingTx,
                FundingTxOutputIndex = channelPoint.OutputIndex,
                BtcCloseAddress = closeAddress,
                SatsAmount = satsAmount,
                UpdateDatetime = DateTimeOffset.Now,
                Status = Channel.ChannelStatus.Open,
                SourceNodeId = source.Id,
                DestinationNodeId = destId,
                CreatedByNodeGuard = true,
                IsPrivate = currentChannel.Private
            };

            return channel;
        }

        public long GetFundingAmount(ChannelOperationRequest channelOperationRequest, PSBT combinedPSBT, decimal initialFeeRate)
=======
        public long GetFundingAmount(ChannelOperationRequest channelOperationRequest, PSBT combinedPSBT,
            decimal initialFeeRate)
>>>>>>> 08732a64
        {
            if (!combinedPSBT.TryGetVirtualSize(out var estimatedVsize))
            {
                _logger.LogError("Could not estimate virtual size of the PSBT");
                throw new InvalidOperationException("Could not estimate virtual size of the PSBT");
            }

            var changelessVSize =
                channelOperationRequest.Changeless
                    ? 43
                    : 0; // 8 value + 1 script pub key size + 34 script pub key hash (Segwit output 2-0f-2 multisig)
            var outputVirtualSize = estimatedVsize + changelessVSize; // We add the change output if needed

            var totalFees = new Money(outputVirtualSize * initialFeeRate, MoneyUnit.Satoshi);
            return channelOperationRequest.Changeless
                ? channelOperationRequest.SatsAmount - totalFees
                : channelOperationRequest.SatsAmount;
        }

        public async Task<OpenChannelRequest> CreateOpenChannelRequest(ChannelOperationRequest channelOperationRequest,
            PSBT? combinedPSBT, LightningNode? remoteNodeInfo, long fundingAmount, byte[] pendingChannelId,
            DerivationStrategyBase? derivationStrategyBase)
        {
            if (combinedPSBT == null) throw new ArgumentNullException(nameof(combinedPSBT));
            if (remoteNodeInfo == null) throw new ArgumentNullException(nameof(remoteNodeInfo));
            if (derivationStrategyBase == null) throw new ArgumentNullException(nameof(derivationStrategyBase));

            //We prepare the request (shim) with the base PSBT we had presigned with the UTXOs to fund the channel
            var openChannelRequest = new OpenChannelRequest
            {
                FundingShim = new FundingShim
                {
                    PsbtShim = new PsbtShim
                    {
                        BasePsbt = ByteString.FromBase64(combinedPSBT.ToBase64()),
                        NoPublish = false,
                        PendingChanId = ByteString.CopyFrom(pendingChannelId)
                    }
                },
                LocalFundingAmount = fundingAmount,
                Private = channelOperationRequest.IsChannelPrivate,
                NodePubkey = ByteString.CopyFrom(Convert.FromHexString(remoteNodeInfo.PubKey)),
            };

            // Check features to see if we need or is allowed to add a close address
            var upfrontShutdownScriptOpt =
                remoteNodeInfo.Features.ContainsKey((uint) FeatureBit.UpfrontShutdownScriptOpt);
            var upfrontShutdownScriptReq =
                remoteNodeInfo.Features.ContainsKey((uint) FeatureBit.UpfrontShutdownScriptReq);
            if (upfrontShutdownScriptOpt && remoteNodeInfo.Features[(uint) FeatureBit.UpfrontShutdownScriptOpt] is
                    {IsKnown: true} ||
                upfrontShutdownScriptReq && remoteNodeInfo.Features[(uint) FeatureBit.UpfrontShutdownScriptReq] is
                    {IsKnown: true})
            {
                var address = await GetCloseAddress(channelOperationRequest, derivationStrategyBase, _nbXplorerService,
                    _logger);
                openChannelRequest.CloseAddress = address.Address.ToString();
                ;
            }

            return openChannelRequest;
        }

        public static PSBT GetCombinedPsbt(ChannelOperationRequest channelOperationRequest, ILogger? _logger = null)
        {
            //PSBT Combine
            var signedPsbts = channelOperationRequest.ChannelOperationRequestPsbts.Where(x =>
                channelOperationRequest.Wallet != null && !x.IsFinalisedPSBT && !x.IsInternalWalletPSBT &&
                (channelOperationRequest.Wallet.IsHotWallet || !x.IsTemplatePSBT));
            var signedPsbts2 = signedPsbts.Select(x => x.PSBT);

            var combinedPSBT = LightningHelper.CombinePSBTs(signedPsbts2, _logger);

            if (combinedPSBT != null) return combinedPSBT;

            var invalidPsbtNullToBeUsedForTheRequest =
                $"Invalid PSBT(null) to be used for the channel op request:{channelOperationRequest.Id}";
            _logger?.LogError(invalidPsbtNullToBeUsedForTheRequest);

            throw new ArgumentException(invalidPsbtNullToBeUsedForTheRequest, nameof(combinedPSBT));
        }

        public static async Task<KeyPathInformation> GetCloseAddress(ChannelOperationRequest channelOperationRequest,
            DerivationStrategyBase derivationStrategyBase, INBXplorerService nbXplorerService, ILogger? _logger = null)
        {
            var closeAddress = await
                nbXplorerService.GetUnusedAsync(derivationStrategyBase, DerivationFeature.Deposit, 0, true, default);

            if (closeAddress != null) return closeAddress;

            var closeAddressNull =
                $"Closing address was null for an operation on wallet:{channelOperationRequest.Wallet.Id}";
            _logger?.LogError(closeAddressNull);

            throw new ArgumentException(closeAddressNull);
        }

        public static DerivationStrategyBase GetDerivationStrategyBase(ChannelOperationRequest channelOperationRequest,
            ILogger? _logger = null)
        {
            //Derivation strategy for the multisig address based on its wallet
            var derivationStrategyBase = channelOperationRequest.Wallet.GetDerivationStrategy();

            if (derivationStrategyBase != null) return derivationStrategyBase;

            var derivationNull = $"Derivation scheme not found for wallet:{channelOperationRequest.Wallet.Id}";

            _logger?.LogError(derivationNull);

            throw new ArgumentException(derivationNull);
        }

        public static void CheckArgumentsAreValid(ChannelOperationRequest channelOperationRequest,
            OperationRequestType requestype, ILogger? _logger = null)
        {
            if (channelOperationRequest == null) throw new ArgumentNullException(nameof(channelOperationRequest));

            if (channelOperationRequest.RequestType == requestype) return;

            string requestInvalid =
                $"Invalid request. Requested ${channelOperationRequest.RequestType.ToString()} on ${requestype.ToString()} method";

            _logger?.LogError(requestInvalid);

            throw new ArgumentOutOfRangeException(requestInvalid);
        }

        public static (Node, Node) CheckNodesAreValid(ChannelOperationRequest channelOperationRequest,
            ILogger? _logger = null)
        {
            var source = channelOperationRequest.SourceNode;
            var destination = channelOperationRequest.DestNode;

            if (source == null || destination == null)
            {
                throw new ArgumentException("Source or destination null", nameof(source));
            }

            if (source.ChannelAdminMacaroon == null)
            {
                throw new UnauthorizedAccessException("Macaroon not set for source channel");
            }

            if (source.PubKey != destination.PubKey) return (source, destination);

            const string aNodeCannotOpenAChannelToItself = "A node cannot open a channel to itself.";

            _logger?.LogError(aNodeCannotOpenAChannelToItself);

            throw new ArgumentException(aNodeCannotOpenAChannelToItself);
        }

        /// <summary>
        /// Aux method when nodeguard's internal signer is the one in charge of signing the PSBTs
        /// </summary>
        /// <param name="channelOperationRequest"></param>
        /// <param name="nbxplorerClient"></param>
        /// <param name="derivationStrategyBase"></param>
        /// <param name="channelfundingTx"></param>
        /// <param name="source"></param>
        /// <param name="client"></param>
        /// <param name="pendingChannelId"></param>
        /// <param name="network"></param>
        /// <param name="changeFixedPSBT"></param>
        /// <returns></returns>
        /// <exception cref="ArgumentException"></exception>
        public static async Task<PSBT> SignPSBTWithEmbeddedSigner(
            ChannelOperationRequest channelOperationRequest, INBXplorerService nbXplorerService,
            DerivationStrategyBase derivationStrategyBase, Transaction channelfundingTx, Network network,
            PSBT changeFixedPSBT, ILogger? logger = null)

        {
            //We get the UTXO keyPath / derivation path from nbxplorer

            var UTXOs = await nbXplorerService.GetUTXOsAsync(derivationStrategyBase, default);
            UTXOs.RemoveDuplicateUTXOs();

            var OutpointKeyPathDictionary =
                UTXOs.Confirmed.UTXOs.ToDictionary(x => x.Outpoint, x => x.KeyPath);

            var txInKeyPathDictionary =
                channelfundingTx.Inputs.Where(x => OutpointKeyPathDictionary.ContainsKey(x.PrevOut))
                    .ToDictionary(x => x,
                        x => OutpointKeyPathDictionary[x.PrevOut]);

            if (!txInKeyPathDictionary.Any())
            {
                const string errorKeypathsForTheUtxosUsedInThisTxAreNotFound =
                    "Error, keypaths for the UTXOs used in this tx are not found, probably this UTXO is already used as input of another transaction";

                logger?.LogError(errorKeypathsForTheUtxosUsedInThisTxAreNotFound);

                throw new ArgumentException(
                    errorKeypathsForTheUtxosUsedInThisTxAreNotFound);
            }


            Dictionary<NBitcoin.OutPoint, NBitcoin.Key> privateKeysForUsedUTXOs;
            try
            {
                privateKeysForUsedUTXOs = txInKeyPathDictionary.ToDictionary(x => x.Key.PrevOut, x =>
                    channelOperationRequest.Wallet.DeriveUtxoPrivateKey(network, x.Value));
            }
            catch (Exception e)
            {
                var errorParsingSubderivationPath =
                    $"Invalid Internal Wallet Subderivation Path for wallet:{channelOperationRequest.WalletId}";
                logger?.LogError(errorParsingSubderivationPath);

                throw new ArgumentException(
                    errorParsingSubderivationPath);
            }

            //We need to SIGHASH_ALL all inputs/outputs to protect the tx from tampering by adding a signature
            var partialSigsCount = changeFixedPSBT.Inputs.Sum(x => x.PartialSigs.Count);
            foreach (var input in changeFixedPSBT.Inputs)
            {
                if (privateKeysForUsedUTXOs.TryGetValue(input.PrevOut, out var key))
                {
                    input.Sign(key);
                }
            }

            //We check that the partial signatures number has changed, otherwise finalize inmediately
            var partialSigsCountAfterSignature =
                changeFixedPSBT.Inputs.Sum(x => x.PartialSigs.Count);

            //We should have added a signature for each input, plus already existing signatures
            var expectedPartialSigs = partialSigsCount + changeFixedPSBT.Inputs.Count;

            if (partialSigsCountAfterSignature == 0 ||
                partialSigsCountAfterSignature != expectedPartialSigs)
            {
                var invalidNoOfPartialSignatures =
                    $"Invalid expected number of partial signatures after signing for the channel operation request:{channelOperationRequest.Id}, expected:{expectedPartialSigs}, actual:{partialSigsCountAfterSignature}";
                logger?.LogError(invalidNoOfPartialSignatures);

                throw new ArgumentException(
                    invalidNoOfPartialSignatures);
            }

            return changeFixedPSBT;
        }

        /// <summary>
        /// Cancels a pending channel from LND PSBT-based funding of channels
        /// </summary>
        /// <param name="source"></param>
        /// <param name="client"></param>
        /// <param name="pendingChannelId"></param>
        public void CancelPendingChannel(Node source, byte[] pendingChannelId,
            IUnmockable<Lightning.LightningClient>? client = null)
        {
            try
            {
                if (client == null)
                {
                    client = CreateLightningClient(source.Endpoint);
                }

                if (pendingChannelId != null)
                {
                    var cancelRequest = new FundingShimCancel
                    {
                        PendingChanId = ByteString.CopyFrom(pendingChannelId)
                    };

                    if (source.ChannelAdminMacaroon != null)
                    {
                        var cancelResult = client.Execute(x => x.FundingStateStep(new FundingTransitionMsg
                            {
                                ShimCancel = cancelRequest,
                            },
                            new Metadata {{"macaroon", source.ChannelAdminMacaroon}}, null, default));
                    }
                }
            }
            catch (Exception e)
            {
                _logger.LogError(e, "Error while cancelling pending channel with id: {ChannelId} (hex)",
                    Convert.ToHexString(pendingChannelId));
            }
        }

        public async Task<(PSBT?, bool)> GenerateTemplatePSBT(ChannelOperationRequest? channelOperationRequest)
        {
            if (channelOperationRequest == null) throw new ArgumentNullException(nameof(channelOperationRequest));

            //Refresh in case of the view was outdated TODO This might happen in other places
            channelOperationRequest = (await _channelOperationRequestRepository.GetById(channelOperationRequest.Id))!;

            // ReSharper disable once ConditionIsAlwaysTrueOrFalseAccordingToNullableAPIContract
            if (channelOperationRequest == null)
            {
                _logger.LogError("Invalid entity refresh on channel operation request");
                return (null, false);
            }

            (PSBT?, bool) result = (null, false);

            if (channelOperationRequest.RequestType != OperationRequestType.Open)
            {
                _logger.LogError("PSBT Generation cancelled, operation type is not open");

                return (null, false);
            }

            if (channelOperationRequest.Status != ChannelOperationRequestStatus.Pending &&
                channelOperationRequest.Status != ChannelOperationRequestStatus.PSBTSignaturesPending)
            {
                _logger.LogError("PSBT Generation cancelled, operation is not in pending state");
                return (null, false);
            }

            //UTXOs -> they need to be tracked first on nbxplorer to get results!!
            var derivationStrategy = channelOperationRequest.Wallet?.GetDerivationStrategy();

            var nbXplorerServiceGetStatusAsync = await _nbXplorerService.GetStatusAsync(default);

            if (!nbXplorerServiceGetStatusAsync.IsFullySynched)
            {
                _logger.LogError("Error, nbxplorer not fully synched");
                return (null, false);
            }

            if (derivationStrategy == null)
            {
                _logger.LogError("Error while getting the derivation strategy scheme for wallet: {WalletId}",
                    channelOperationRequest.Wallet.Id);
                return (null, false);
            }

            //If there is already a PSBT as template with the inputs as still valid UTXOs we avoid generating the whole process again to
            //avoid non-deterministic issues (e.g. Input order and other potential errors)
            var templatePSBT =
                channelOperationRequest.ChannelOperationRequestPsbts.Where(x => x.IsTemplatePSBT).MaxBy(x => x.Id);

            if (templatePSBT != null && PSBT.TryParse(templatePSBT.PSBT, CurrentNetworkHelper.GetCurrentNetwork(),
                    out var parsedTemplatePSBT))
            {
                var currentUtxos = await _nbXplorerService.GetUTXOsAsync(derivationStrategy, default);
                if (parsedTemplatePSBT.Inputs.All(
                        x => currentUtxos.Confirmed.UTXOs.Select(x => x.Outpoint).Contains(x.PrevOut)))
                {
                    return (parsedTemplatePSBT, false);
                }
                else
                {
                    //We mark the request as failed since we would need to invalidate existing PSBTs
                    _logger.LogError(
                        "Marking the channel operation request: {RequestId} as failed since the original UTXOs are no longer valid",
                        channelOperationRequest.Id);

                    channelOperationRequest.Status = ChannelOperationRequestStatus.Failed;

                    var updateResult = _channelOperationRequestRepository.Update(channelOperationRequest);

                    if (!updateResult.Item1)
                    {
                        _logger.LogError("Error while updating withdrawal request: {RequestId}",
                            channelOperationRequest.Id);
                    }

                    return (null, false);
                }
            }

            var previouslyLockedUTXOs =
                await _coinSelectionService.GetLockedUTXOsForRequest(channelOperationRequest,
                    BitcoinRequestType.ChannelOperation);
            var availableUTXOs = previouslyLockedUTXOs.Count > 0
                ? previouslyLockedUTXOs
                : await _coinSelectionService.GetAvailableUTXOsAsync(derivationStrategy);
            var (multisigCoins, selectedUtxOs) =
                await _coinSelectionService.GetTxInputCoins(availableUTXOs, channelOperationRequest,
                    derivationStrategy);

            if (multisigCoins == null || !multisigCoins.Any())
            {
                _logger.LogError(
                    "Cannot generate base template PSBT for {Visibility} channel operation request: {RequestId}, no UTXOs found for the wallet: {WalletId}",
                    channelOperationRequest.Id,
                    channelOperationRequest.IsChannelPrivate ? "private" : "public",
                    channelOperationRequest.WalletId);

                return (null, true); //true means no UTXOS
            }

            try
            {
                //We got enough inputs to fund the TX so time to build the PSBT, the funding address of the channel will be added later by LND

                var network = CurrentNetworkHelper.GetCurrentNetwork();
                var txBuilder = network.CreateTransactionBuilder();

                var feeRateResult = channelOperationRequest.FeeRate ??
                                    (await LightningHelper.GetFeeRateResult(network, _nbXplorerService)).FeeRate
                                    .SatoshiPerByte;

                var changeAddress = await _nbXplorerService.GetUnusedAsync(derivationStrategy, DerivationFeature.Change,
                    0, false, default);
                if (changeAddress == null)
                {
                    _logger.LogError("Change address was not found for wallet: {WalletId}",
                        channelOperationRequest.Wallet.Id);
                    return (null, false);
                }

                var builder = txBuilder;
                builder.AddCoins(multisigCoins);

                builder.SetSigningOptions(SigHash.None)
                    .SendAllRemainingToChange()
                    .SetChange(changeAddress.Address)
                    .SendEstimatedFees(new FeeRate(satoshiPerByte: feeRateResult));

                var originalPSBT = builder.BuildPSBT(false);

                //Hack to remove outputs
                var combinedPsbTtx = originalPSBT.GetGlobalTransaction();
                if (channelOperationRequest.Changeless)
                {
                    combinedPsbTtx.Outputs.Clear();
                }

                result.Item1 = combinedPsbTtx.CreatePSBT(network);

                //Hack, see https://github.com/MetacoSA/NBitcoin/issues/1112 for details
                //Hack to make sure that witness and non-witness UTXOs, witness scripts and redeem scripts are added to the PSBT along with SigHash
                foreach (var input in result.Item1.Inputs)
                {
                    input.WitnessUtxo =
                        originalPSBT.Inputs.FirstOrDefault(x => x.PrevOut == input.PrevOut)?.WitnessUtxo;
                    input.NonWitnessUtxo = originalPSBT.Inputs.FirstOrDefault(x => x.PrevOut == input.PrevOut)
                        ?.NonWitnessUtxo;
                    input.WitnessScript = originalPSBT.Inputs.FirstOrDefault(x => x.PrevOut == input.PrevOut)
                        ?.WitnessScript;
                    input.RedeemScript = originalPSBT.Inputs.FirstOrDefault(x => x.PrevOut == input.PrevOut)
                        ?.RedeemScript;

                    input.SighashType = SigHash.None;
                }

                var psbt = LightningHelper.AddDerivationData(channelOperationRequest.Wallet, result.Item1,
                    selectedUtxOs, multisigCoins, _logger);
                result = (psbt, result.Item2);
            }
            catch (Exception e)
            {
                _logger.LogError(e, "Error while generating base PSBT");
            }

            if (previouslyLockedUTXOs.Count == 0)
            {
                await _coinSelectionService.LockUTXOs(selectedUtxOs, channelOperationRequest,
                    BitcoinRequestType.ChannelOperation);
            }

            // The template PSBT is saved for later reuse
            if (result.Item1 != null)
            {
                var psbt = new ChannelOperationRequestPSBT
                {
                    ChannelOperationRequestId = channelOperationRequest.Id,
                    CreationDatetime = DateTimeOffset.Now,
                    IsTemplatePSBT = true,
                    UpdateDatetime = DateTimeOffset.Now,
                    PSBT = result.Item1.ToBase64()
                };

                var addPsbtResult = await _channelOperationRequestPsbtRepository.AddAsync(psbt);

                if (addPsbtResult.Item1 == false)
                {
                    _logger.LogError("Error while saving template PSBT to channel operation request: {RequestId}",
                        channelOperationRequest.Id);
                }
            }

            return result;
        }

        public async Task CloseChannel(ChannelOperationRequest channelOperationRequest, bool forceClose = false)
        {
            CheckArgumentsAreValid(channelOperationRequest, OperationRequestType.Close, _logger);

            _logger.LogInformation("Channel close request for request id: {RequestId}",
                channelOperationRequest.Id);

            try
            {
                if (channelOperationRequest.ChannelId != null)
                {
                    var channel = await _channelRepository.GetById((int) channelOperationRequest.ChannelId);

                    var node = string.IsNullOrEmpty(channelOperationRequest.SourceNode.ChannelAdminMacaroon)
                        ? channelOperationRequest.DestNode
                        : channelOperationRequest.SourceNode;

                    if (channel != null && node.ChannelAdminMacaroon != null)
                    {
                        var client = CreateLightningClient(node.Endpoint);

                        //Time to close the channel
                        var closeChannelResult = client.Execute(x => x.CloseChannel(new CloseChannelRequest
                        {
                            ChannelPoint = new ChannelPoint
                            {
                                FundingTxidStr = channel.FundingTx,
                                OutputIndex = channel.FundingTxOutputIndex
                            },
                            Force = forceClose,
                        }, new Metadata {{"macaroon", node.ChannelAdminMacaroon}}, null, default));

                        _logger.LogInformation("Channel close request: {RequestId} triggered",
                            channelOperationRequest.Id);

                        //This is is I/O bounded to the blockchain block time
                        await foreach (var response in closeChannelResult.ResponseStream.ReadAllAsync())
                        {
                            switch (response.UpdateCase)
                            {
                                case CloseStatusUpdate.UpdateOneofCase.None:
                                    break;

                                case CloseStatusUpdate.UpdateOneofCase.ClosePending:
                                    var closePendingTxid = LightningHelper.DecodeTxId(response.ClosePending.Txid);

                                    _logger.LogInformation(
                                        "Channel close request in status: {RequestStatus} for channel operation request: {RequestId} for channel: {ChannelId} closing txId: {TxId}",
                                        nameof(ChannelOperationRequestStatus.OnChainConfirmationPending),
                                        channelOperationRequest.Id,
                                        channel.Id,
                                        closePendingTxid);

                                    channelOperationRequest.Status =
                                        ChannelOperationRequestStatus.OnChainConfirmationPending;
                                    channelOperationRequest.TxId = closePendingTxid;

                                    var onChainPendingUpdate =
                                        _channelOperationRequestRepository.Update(channelOperationRequest);

                                    if (onChainPendingUpdate.Item1 == false)
                                    {
                                        _logger.LogError(
                                            "Error while updating channel operation request id: {RequestId} to status: {RequestStatus}",
                                            channelOperationRequest.Id,
                                            nameof(ChannelOperationRequestStatus.OnChainConfirmationPending));
                                    }

                                    break;

                                case CloseStatusUpdate.UpdateOneofCase.ChanClose:

                                    //TODO Review why chanclose.success it is false for confirmed closings of channels
                                    var chanCloseClosingTxid =
                                        LightningHelper.DecodeTxId(response.ChanClose.ClosingTxid);
                                    _logger.LogInformation(
                                        "Channel close request in status: {RequestStatus} for channel operation request: {RequestId} for channel: {ChannelId} closing txId: {TxId}",
                                        nameof(ChannelOperationRequestStatus.OnChainConfirmed),
                                        channelOperationRequest.Id,
                                        channel.Id,
                                        chanCloseClosingTxid);

                                    channelOperationRequest.Status =
                                        ChannelOperationRequestStatus.OnChainConfirmed;

                                    var onChainConfirmedUpdate =
                                        _channelOperationRequestRepository.Update(channelOperationRequest);

                                    if (onChainConfirmedUpdate.Item1 == false)
                                    {
                                        _logger.LogError(
                                            "Error while updating channel operation request id: {RequestId} to status: {RequestStatus}",
                                            channelOperationRequest.Id,
                                            nameof(ChannelOperationRequestStatus.OnChainConfirmed));
                                    }

                                    channel.Status = Channel.ChannelStatus.Closed;

                                    var updateChannelResult = _channelRepository.Update(channel);

                                    if (!updateChannelResult.Item1)
                                    {
                                        _logger.LogError(
                                            "Error while setting to closed status a closed channel with id: {ChannelId}",
                                            channel.Id);
                                    }

                                    break;

                                default:
                                    throw new ArgumentOutOfRangeException();
                            }
                        }
                    }
                }
            }
            catch (Exception e)
            {
                if (e.Message.Contains("channel not found"))
                {
                    //We mark it as closed as it no longer exists
                    if (channelOperationRequest.ChannelId != null)
                    {
                        var channel = await _channelRepository.GetById((int) channelOperationRequest.ChannelId);
                        if (channel != null)
                        {
                            channel.Status = Channel.ChannelStatus.Closed;

                            _channelRepository.Update(channel);
                            _logger.LogInformation(
                                "Setting channel with id: {ChannelId} to closed as it no longer exists",
                                channel.Id);

                            //It does not exists, probably was on-chain confirmed
                            //TODO Might be worth in the future check it onchain ?
                            channelOperationRequest.Status = ChannelOperationRequestStatus.OnChainConfirmed;

                            _channelOperationRequestRepository.Update(channelOperationRequest);
                        }
                    }
                }
                else
                {
                    _logger.LogError(e,
                        "Channel close request failed for channel operation request: {RequestId}",
                        channelOperationRequest.Id);
                    throw;
                }
            }
        }

        public async Task<GetBalanceResponse?> GetWalletBalance(Wallet wallet)
        {
            if (wallet == null) throw new ArgumentNullException(nameof(wallet));

            GetBalanceResponse? getBalanceResponse = null;
            try
            {
                getBalanceResponse = await _nbXplorerService.GetBalanceAsync(wallet.GetDerivationStrategy(), default);
            }
            catch (Exception e)
            {
                _logger.LogError(e, "Error while getting wallet balance for wallet: {WalletId}", wallet.Id);
            }

            return getBalanceResponse;
        }

        public async Task<BitcoinAddress?> GetUnusedAddress(Wallet wallet,
            DerivationFeature derivationFeature)
        {
            if (wallet == null) throw new ArgumentNullException(nameof(wallet));

            KeyPathInformation? keyPathInformation = null;
            try
            {
                keyPathInformation = await _nbXplorerService.GetUnusedAsync(wallet.GetDerivationStrategy(),
                    derivationFeature, default, false, default);
            }
            catch (Exception e)
            {
                _logger.LogError(e, "Error while getting wallet address for wallet: {WalletId}", wallet.Id);
            }

            var result = keyPathInformation?.Address ?? null;

            return result;
        }

        public async Task<LightningNode?> GetNodeInfo(string pubkey)
        {
            if (string.IsNullOrWhiteSpace(pubkey))
                throw new ArgumentException("Value cannot be null or whitespace.", nameof(pubkey));

            LightningNode? result = null;

            var node = (await _nodeRepository.GetAllManagedByNodeGuard()).FirstOrDefault();
            if (node == null)
                node = (await _nodeRepository.GetAllManagedByNodeGuard()).LastOrDefault();

            if (node == null)
            {
                _logger.LogError("No managed node found on the system");
                return result;
            }


            var client = CreateLightningClient(node.Endpoint);
            try
            {
                if (node.ChannelAdminMacaroon != null)
                {
                    var nodeInfo = await client.Execute(x => x.GetNodeInfoAsync(new NodeInfoRequest
                    {
                        PubKey = pubkey,
                        IncludeChannels = false
                    }, new Metadata {{"macaroon", node.ChannelAdminMacaroon}}, null, default));

                    result = nodeInfo?.Node;
                }
            }
            catch (Exception e)
            {
                _logger.LogError(e, "Error while obtaining node info for node with pubkey: {PubKey}", pubkey);
            }

            return result;
        }

        public async Task<Dictionary<ulong, (int, long, long)>> GetChannelsBalance()
        {
            var nodes = await _nodeRepository.GetAllManagedByNodeGuard();

            var result = new Dictionary<ulong, (int, long, long)>();
            foreach (var node in nodes)
            {
                var client = CreateLightningClient(node.Endpoint);
                var listChannelsResponse = client.Execute(x => x.ListChannels(new ListChannelsRequest(),
                    new Metadata
                    {
                        {"macaroon", node.ChannelAdminMacaroon}
                    }, null, default));

                var channels = listChannelsResponse.Channels.ToList();

                foreach (var channel in channels)
                {
                    if (channel == null) continue;

                    var htlcsLocal = channel.PendingHtlcs.Where(x => x.Incoming == true).Sum(x => x.Amount);
                    var htlcsRemote = channel.PendingHtlcs.Where(x => x.Incoming == false).Sum(x => x.Amount);

                    result.TryAdd(channel.ChanId,
                        (node.Id, channel.LocalBalance + htlcsLocal, channel.RemoteBalance + htlcsRemote));
                }
            }


            return result;
        }
    }
}<|MERGE_RESOLUTION|>--- conflicted
+++ resolved
@@ -325,87 +325,7 @@
                                 break;
 
                             case OpenStatusUpdate.UpdateOneofCase.ChanOpen:
-<<<<<<< HEAD
                                 await OnStatusChannelOpened(channelOperationRequest, source, response.ChanOpen.ChannelPoint, openChannelRequest.CloseAddress);
-=======
-                                _logger.LogInformation(
-                                    "Channel opened for channel operation request request id: {RequestId}, channel point: {ChannelPoint}",
-                                    channelOperationRequest.Id, response.ChanOpen.ChannelPoint.ToString());
-
-                                channelOperationRequest.Status = ChannelOperationRequestStatus.OnChainConfirmed;
-                                if (channelOperationRequest.StatusLogs.Count > 0)
-                                {
-                                    channelOperationRequest.StatusLogs.Add(
-                                        ChannelStatusLog.Info($"Channel opened successfully 🎉"));
-                                }
-
-                                _channelOperationRequestRepository.Update(channelOperationRequest);
-
-                                var fundingTx =
-                                    LightningHelper.DecodeTxId(response.ChanOpen.ChannelPoint.FundingTxidBytes);
-
-                                //Get the channels to find the channelId, not the temporary one
-                                var channels = await client.Execute(x => x.ListChannelsAsync(new ListChannelsRequest(),
-                                    new Metadata {{"macaroon", source.ChannelAdminMacaroon}}, null, default));
-                                var currentChannel = channels.Channels.SingleOrDefault(x =>
-                                    x.ChannelPoint == $"{fundingTx}:{response.ChanOpen.ChannelPoint.OutputIndex}");
-
-                                if (currentChannel == null)
-                                {
-                                    _logger.LogError("Error, channel not found for channel point: {ChannelPoint}",
-                                        response.ChanOpen.ChannelPoint.ToString());
-                                    throw new InvalidOperationException();
-                                }
-
-                                var channel = new Channel
-                                {
-                                    ChanId = currentChannel.ChanId,
-                                    CreationDatetime = DateTimeOffset.Now,
-                                    FundingTx = fundingTx,
-                                    FundingTxOutputIndex = response.ChanOpen.ChannelPoint.OutputIndex,
-                                    BtcCloseAddress = openChannelRequest.CloseAddress,
-                                    SatsAmount = channelOperationRequest.SatsAmount,
-                                    UpdateDatetime = DateTimeOffset.Now,
-                                    Status = Channel.ChannelStatus.Open,
-                                    SourceNodeId = channelOperationRequest.SourceNode.Id,
-                                    DestinationNodeId = channelOperationRequest.DestNode.Id,
-                                    CreatedByNodeGuard = true,
-                                    IsPrivate = currentChannel.Private
-                                };
-
-                                var channelExists = await _channelRepository.GetByChanId(channel.ChanId);
-                                if (channelExists == null)
-                                    await context.AddAsync(channel);
-                                else
-                                {
-                                    channel.Id = channelExists.Id;
-                                    context.Update(channel);
-                                }
-
-                                var addChannelResult = (await context.SaveChangesAsync()) > 0;
-
-                                if (addChannelResult == false)
-                                {
-                                    _logger.LogError(
-                                        "Channel for channel operation request id: {RequestId} could not be created, reason: {Reason}",
-                                        channelOperationRequest.Id,
-                                        "Could not persist to db");
-                                }
-
-                                channelOperationRequest.ChannelId = channel.Id;
-                                channelOperationRequest.DestNode = null;
-
-                                var channelUpdate = _channelOperationRequestRepository.Update(channelOperationRequest);
-
-                                if (channelUpdate.Item1 == false)
-                                {
-                                    _logger.LogError(
-                                        "Could not assign channel id to channel operation request: {RequestId} reason: {Reason}",
-                                        channelOperationRequest.Id,
-                                        channelUpdate.Item2);
-                                }
-
->>>>>>> 08732a64
                                 break;
 
                             case OpenStatusUpdate.UpdateOneofCase.PsbtFund:
@@ -700,7 +620,6 @@
             return new Lightning.LightningClient(grpcChannel).Wrap();
         };
 
-<<<<<<< HEAD
         public async Task OnStatusChannelOpened(ChannelOperationRequest channelOperationRequest, Node source, ChannelPoint channelPoint, string? closeAddress = null)
         {
             await using var context = await _dbContextFactory.CreateDbContextAsync();
@@ -792,10 +711,6 @@
         }
 
         public long GetFundingAmount(ChannelOperationRequest channelOperationRequest, PSBT combinedPSBT, decimal initialFeeRate)
-=======
-        public long GetFundingAmount(ChannelOperationRequest channelOperationRequest, PSBT combinedPSBT,
-            decimal initialFeeRate)
->>>>>>> 08732a64
         {
             if (!combinedPSBT.TryGetVirtualSize(out var estimatedVsize))
             {
