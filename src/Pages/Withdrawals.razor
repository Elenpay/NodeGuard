﻿@page "/withdrawals"
@using System.Security.Claims
@using Blazorise.Extensions
@using Quartz
@using Humanizer
@using NBitcoin
@using NodeGuard.Jobs
@using Google.Protobuf
@using NBXplorer.Models
@using Newtonsoft.Json
@using NodeGuard.Helpers;
@using Polly
@attribute [Authorize(Roles = "Superadmin,NodeManager,FinanceManager")]

<Row>
@if (_isFinanceManager)
{
    <Column ColumnSize="ColumnSize.Is12">
    <h3>Withdrawal requests awaiting my signature</h3>
    <DataGrid TItem="WalletWithdrawalRequest"
              Data="@_userPendingRequests"
              Editable="@_isFinanceManager"
              EditMode="DataGridEditMode.Popup"
              Responsive="true"
              ResizeMode="TableResizeMode.Columns"
              UseInternalEditing="true"
              RowInserted="OnRowInserted"
              RowRemoving="OnRowRemoving"
              RowUpdated="OnRowUpdated"
              NewItemDefaultSetter="NewItemDefaultSetter"
              ShowPager="true"
              ShowPageSizes="true"
              PageSize="25"
              Narrow="true"
              Filterable="true"
              ShowValidationFeedback="true"
              ShowValidationsSummary="false"
              UseValidation="true">
        <PopupTitleTemplate>
            <h2>@(context.EditState) withdrawal</h2>
        </PopupTitleTemplate>
        <DataGridColumns>
            <DataGridCommandColumn TItem="WalletWithdrawalRequest" Filterable="false">
                <NewCommandTemplate>
                    <Button Color="Color.Success" TextColor="TextColor.Light" Clicked="@(async () => { await OnShowNewWalletWithdrawalModal(); await context.Clicked.InvokeAsync(); })">New</Button>
                </NewCommandTemplate>
                <EditCommandTemplate>
                    @*<Button Color="Color.Primary" Clicked="@context.Clicked">Edit</Button>*@

                </EditCommandTemplate>
                <DeleteCommandTemplate>
                    @*<Button Color="Color.Danger" Clicked="@context.Clicked">Delete</Button>*@
                </DeleteCommandTemplate>

            </DataGridCommandColumn>
            <DataGridColumn TItem="WalletWithdrawalRequest" Filterable="false" Field="@nameof(WalletWithdrawalRequest.Id)" Caption="#" Sortable="false" Displayable="true"/>
            <DataGridColumn TItem="WalletWithdrawalRequest" Filterable="false" Caption="Actions" Sortable="false" Displayable="true">
                <DisplayTemplate>
                    <Button Color="Color.Success" hidden="@(!_isFinanceManager)" Clicked="() => ShowApprovalModal(context)">Approve</Button>
                </DisplayTemplate>
            </DataGridColumn>
            <DataGridColumn TItem="WalletWithdrawalRequest" Filterable="false" Caption="" Sortable="false" Displayable="true">
                <DisplayTemplate>
                    @{
                        var canCancel = context.Status == WalletWithdrawalRequestStatus.Pending || context.Status == WalletWithdrawalRequestStatus.PSBTSignaturesPending;
                        var isRequestor = LoggedUser?.Id == context.UserRequestorId;
                        var action = isRequestor ? "Cancel" : "Reject";
                        var newStatus = isRequestor ? WalletWithdrawalRequestStatus.Cancelled : WalletWithdrawalRequestStatus.Rejected;
                    }

                    @if (canCancel)
                    {
                        <Button Color="Color.Danger" Clicked="() => ShowRejectCancelModal(context, newStatus)">@action</Button>
                    }
                </DisplayTemplate>
            </DataGridColumn>
            <DataGridColumn TItem="WalletWithdrawalRequest" Filterable="false" PopupFieldColumnSize="ColumnSize.Is12" Editable="true" Field="@nameof(WalletWithdrawalRequest.Description)" Caption="@nameof(WalletWithdrawalRequest.Description)" Sortable="false" Displayable="@IsPendingRequestsColumnVisible(PendingWithdrawalsColumnName.Description)">
                <DisplayTemplate>
                    <Tooltip Text="@context.Description" Placement="TooltipPlacement.Top">
                        @context.Description.Truncate(40)
                    </Tooltip>
                </DisplayTemplate>
                <EditTemplate>
                    <Validation Validator="@ValidationRule.IsNotEmpty">
                        <MemoEdit Rows="4" Text="@((string) context.CellValue)" TextChanged="(text) => context.CellValue = text">
                            <Feedback>
                                <ValidationError/>
                            </Feedback>
                        </MemoEdit>
                    </Validation>
                </EditTemplate>
            </DataGridColumn>
            <DataGridColumn TItem="WalletWithdrawalRequest" Filterable="false" PopupFieldColumnSize="ColumnSize.Is12" Validator="@ValidationRule.IsSelected" Editable="true" Field="@nameof(WalletWithdrawalRequest.WalletId)" Caption="@nameof(WalletWithdrawalRequest.Wallet)" Sortable="false" Displayable="@IsPendingRequestsColumnVisible(PendingWithdrawalsColumnName.Wallet)">
                <DisplayTemplate>
                    @if (context.Wallet != null)
                    {
                        @($"{context.Wallet.Name} ({context.Wallet.MofN}-of-{context.Wallet.Keys.Count})")
                    }
                </DisplayTemplate>
                <EditTemplate>
                    <Validation Validator="@ValidationRule.IsSelected">
                        @if (context.CellValue == null || (int) context.CellValue == 0)
                        {
                            <SelectList TItem="Wallet"
                                        TValue="int"
                                        Data="@_availableWallets"
                                        TextField="@((item) => item.Name)"
                                        ValueField="@((item) => item.Id)"
                                        SelectedValueChanged="(id) => OnSelectedWallet(context, id)"
                                        DefaultItemText="Choose the wallet">
                                <Feedback>
                                    <ValidationError/>
                                </Feedback>
                            </SelectList>
                        }
                        else
                        {
                            <SelectList TItem="Wallet"
                                        TValue="int"
                                        Data="@_availableWallets"
                                        TextField="@((item) => item.Name)"
                                        ValueField="@((item) => item.Id)"
                                        SelectedValue="(int) context.CellValue"
                                        SelectedValueChanged="(id) => OnSelectedWallet(context, id)">
                                <Feedback>
                                    <ValidationError/>
                                </Feedback>
                            </SelectList>
                        }
                    </Validation>
                </EditTemplate>
            </DataGridColumn>
            <DataGridColumn TItem="WalletWithdrawalRequest" Filterable="false" Editable="false" Field="@nameof(WalletWithdrawalRequest.RequestMetadata)" Caption="Requestor" Sortable="true" Displayable="@IsPendingRequestsColumnVisible(PendingWithdrawalsColumnName.Requestor)" CustomFilter="CustomRequestorFilter">
                <DisplayTemplate>
                    @ShowRequestor(context)
                </DisplayTemplate>
            </DataGridColumn>
            <DataGridColumn TItem="WalletWithdrawalRequest" Filterable="false" PopupFieldColumnSize="ColumnSize.Is12" Editable="true" Validator="DestinationAddressValidator" Field="@nameof(WalletWithdrawalRequest.WalletWithdrawalRequestDestinations)" Caption="Destination Address" Sortable="false" Displayable="@IsPendingRequestsColumnVisible(PendingWithdrawalsColumnName.DestinationAddress)">
                <DisplayTemplate>
                    @(context.WalletWithdrawalRequestDestinations?.FirstOrDefault()?.Address ?? "No address provided")
                </DisplayTemplate>
                <EditTemplate>
                    <Validation Validator="@DestinationAddressValidator">
                        <TextEdit Text="@(GetDestinationAddressFromCellValue(context.CellValue))" TextChanged="(text) => OnDestinationAddressChanged(context, text)">
                            <Feedback>
                                <ValidationError/>
                            </Feedback>
                        </TextEdit>
                    </Validation>
                </EditTemplate>
            </DataGridColumn>
            <DataGridColumn TItem="WalletWithdrawalRequest" PopupFieldColumnSize="ColumnSize.Is6" Field="@nameof(WalletWithdrawalRequest.WithdrawAllFunds)" Caption="@nameof(WalletWithdrawalRequest.WithdrawAllFunds).Humanize(LetterCasing.Sentence)" Editable="true" Displayable="false">
                <EditTemplate>
                    <Check TValue="bool" Checked="@((bool) context.CellValue)" CheckedChanged="(value) => HandleCheckboxChange(context, value)" @bind-Value="_isCheckedAllFunds"/>
                </EditTemplate>
            </DataGridColumn>
            <DataGridColumn PopupFieldColumnSize="ColumnSize.Is6" Caption="Wallet Balance" Editable="true" Displayable="false">
                <EditTemplate>
                    @if (_selectedRequestWalletBalance != null)
                    {
                        <p>@($"{_selectedRequestWalletBalance:f8} BTC ({Math.Round(PriceConversionService.BtcToUsdConversion((decimal) _selectedRequestWalletBalance, _btcPrice), 2)} USD)")</p>
                    }
                </EditTemplate>
            </DataGridColumn>
            <DataGridColumn TItem="WalletWithdrawalRequest" Filterable="false" PopupFieldColumnSize="ColumnSize.Is12" Editable="true" Caption="Amount" Sortable="false" Displayable="@IsPendingRequestsColumnVisible(PendingWithdrawalsColumnName.Amount)">
                <DisplayTemplate>
                    @{
                        @($"{context.TotalAmount:f8} BTC ({Math.Round(PriceConversionService.BtcToUsdConversion(context.TotalAmount, _btcPrice), 2)} USD)")
                    }
                </DisplayTemplate>
                <EditTemplate>
                    <Validation Validator="args => ValidationHelper.ValidateWithdrawalAmount(args, _selectedRequestWalletBalance)">
                        <NumericPicker TValue="decimal" @bind-Value="@_amount" Step="0.00001m" CurrencySymbol="₿ " Decimals="8" DecimalSeparator="," Disabled="@(_selectedUTXOs.Count > 0 || _isCheckedAllFunds)">
                            <Feedback>
                                <ValidationError/>
                            </Feedback>
                        </NumericPicker>
                        <FieldHelp>
                            @{
                                var amountToShow = _amount < Constants.MAXIMUM_WITHDRAWAL_BTC_AMOUNT
                                    ? _amount
                                    : Constants.MAXIMUM_WITHDRAWAL_BTC_AMOUNT;
                                var convertedAmount = Math.Round(PriceConversionService.SatToUsdConversion(new Money(amountToShow, MoneyUnit.BTC).Satoshi, _btcPrice), 2);
                            }
                            @($"Minimum {_minimumWithdrawalAmount:f8} BTC. Current amount: {convertedAmount} USD")
                        </FieldHelp>
                    </Validation>
                    <div class="mb-3">
                        <Button Color="Color.Primary" Disabled="@(!_selectedWalletId.HasValue || _isCheckedAllFunds)" Clicked="@OpenCoinSelectionModal">Select Coins</Button> or use
                        <Button Color="Color.Primary" Disabled="@(_selectedUTXOs.Count == 0)" Clicked="@ClearSelectedUTXOs">Default Coin Selection</Button>
                    </div>
                    @if (_selectedWalletId.HasValue && _selectedUTXOs.Count > 0)
                    {
                        <span class="text-danger">Selected @(_selectedUTXOs.Count) UTXOs, this is a changeless operation</span>
                    }
                    else
                    {
                        <span class="text-danger">Default coin selection strategy selected</span>
                    }
                </EditTemplate>
            </DataGridColumn>
            <DataGridColumn TItem="WalletWithdrawalRequest" Filterable="false" PopupFieldColumnSize="ColumnSize.Is12" Editable="true" Field="@nameof(WalletWithdrawalRequest.CustomFeeRate)" Caption="Fee rate" Sortable="false" Displayable="@IsPendingRequestsColumnVisible(PendingWithdrawalsColumnName.FeeRate)">
                <DisplayTemplate>
                    @(context.MempoolRecommendedFeesType == MempoolRecommendedFeesType.CustomFee ? $"Custom fee ({context.CustomFeeRate} sat/vb)" : $"{context.MempoolRecommendedFeesType.Humanize()} ({context.CustomFeeRate} sat/vb)")
                </DisplayTemplate>
                <EditTemplate>
                    <div class="d-flex">
                        <Select TValue="MempoolRecommendedFeesType" SelectedValue="_selectedMempoolRecommendedFeesType" SelectedValueChanged="async (value) => await OnMempoolFeeRateChange(value)">
                            <SelectGroup Label="Mempool.space fee">
                                <SelectItem Value="MempoolRecommendedFeesType.FastestFee">Fastest Fee</SelectItem>
                                <SelectItem Value="MempoolRecommendedFeesType.EconomyFee">Economy Fee</SelectItem>
                                <SelectItem Value="MempoolRecommendedFeesType.HourFee">Hour Fee</SelectItem>
                                <SelectItem Value="MempoolRecommendedFeesType.HalfHourFee">Half Hour Fee</SelectItem>
                            </SelectGroup>
                            <SelectItem Value="MempoolRecommendedFeesType.CustomFee">Custom</SelectItem>
                        </Select>
                        <NumericPicker TValue="long" @bind-Value="@_customSatPerVbAmount" CurrencySymbolPlacement="CurrencySymbolPlacement.Suffix" CurrencySymbol=" sat/vb" Min="1" Disabled="@(_selectedMempoolRecommendedFeesType != MempoolRecommendedFeesType.CustomFee)">
                            <Feedback>
                                <ValidationError/>
                            </Feedback>
                        </NumericPicker>
                    </div>
                    <FieldHelp>@(_selectedMempoolRecommendedFeesType != MempoolRecommendedFeesType.CustomFee ? "Fees may change by the time the request is first signed" : "")</FieldHelp>
                </EditTemplate>
            </DataGridColumn>
            <DataGridColumn TItem="WalletWithdrawalRequest" Filterable="false" Field="@nameof(WalletWithdrawalRequest.WalletId)" Caption="Signatures Collected" Sortable="false" Displayable="@IsPendingRequestsColumnVisible(PendingWithdrawalsColumnName.SignaturesCollected)">
                <DisplayTemplate>
                    @{
                        if (context.Wallet != null)
                        {
                            var signaturesCollected = context.NumberOfSignaturesCollected + (context.Wallet.RequiresInternalWalletSigning && !context.Wallet.IsSingleSig ? 1 : 0);
                            var signaturesRequired = context.Wallet?.MofN ?? 0;
                            @($"{signaturesCollected} out of {signaturesRequired}")
                        }
                    }
                </DisplayTemplate>
            </DataGridColumn>
            <DataGridColumn TItem="WalletWithdrawalRequest" Filterable="false" Field="@nameof(WalletWithdrawalRequest.Status).Humanize(LetterCasing.Sentence)" Caption="Status" Sortable="false" Displayable="@IsPendingRequestsColumnVisible(PendingWithdrawalsColumnName.Status)">
                <DisplayTemplate>
                    @context?.Status.Humanize()
                </DisplayTemplate>
            </DataGridColumn>
            <DataGridColumn TItem="WalletWithdrawalRequest" Filterable="false" Field="@nameof(WalletWithdrawalRequest.CreationDatetime)" Caption="Creation Date" Sortable="true" SortDirection="SortDirection.Descending" Displayable="@IsPendingRequestsColumnVisible(PendingWithdrawalsColumnName.CreationDate)">
                <DisplayTemplate>
                    @context.CreationDatetime.Humanize()
                </DisplayTemplate>
            </DataGridColumn>
            <DataGridColumn TItem="WalletWithdrawalRequest" Filterable="false" Field="@nameof(WalletWithdrawalRequest.UpdateDatetime)" Caption="Update date" Sortable="true" Displayable="@IsPendingRequestsColumnVisible(PendingWithdrawalsColumnName.UpdateDate)">
                <DisplayTemplate>
                    @context.UpdateDatetime.Humanize()
                </DisplayTemplate>
            </DataGridColumn>
            <DataGridColumn TItem="WalletWithdrawalRequest" Displayable="true">
                <FilterTemplate>
                    <ColumnLayout @ref="_pendingRequestsColumnLayout" Columns="@_pendingRequestsColumns" ColumnType="PendingWithdrawalsColumnName" OnUpdate="@OnColumnLayoutUpdate"/>
                </FilterTemplate>
            </DataGridColumn>
        </DataGridColumns>

        <EmptyTemplate>
            <div class="box">
                No records were found.
            </div>
        </EmptyTemplate>
        <LoadingTemplate>
            <div class="box">
                <progress class="progress is-small is-primary" max="100"></progress>
            </div>
        </LoadingTemplate>
    </DataGrid>

    </Column>
}

<Column ColumnSize="ColumnSize.Is12">
    <h3>Withdrawal requests</h3>
    <DataGrid TItem="WalletWithdrawalRequest"
              @ref="_allRequestsDatagrid"
              Data="@_withdrawalRequests"
              Filterable="true"
              FilterMethod="DataGridFilterMethod.Contains"
              Editable="false"
              Responsive="true"
              ResizeMode="TableResizeMode.Columns"
              ShowPager="true"
              ShowPageSizes="true"
              Narrow="true"
              PageSize="25">
        <DataGridColumns>
            <DataGridColumn TItem="WalletWithdrawalRequest" Field="@nameof(WalletWithdrawalRequest.Id)" Caption="#" Sortable="false" Displayable="true"/>
            <DataGridColumn TItem="WalletWithdrawalRequest" PopupFieldColumnSize="ColumnSize.Is12" Editable="true" Field="@nameof(WalletWithdrawalRequest.Description)" Caption="@nameof(WalletWithdrawalRequest.Description)" Sortable="false" Displayable="@IsAllRequestsColumnVisible(AllWithdrawalsColumnName.Description)">
                <DisplayTemplate>
                    <Tooltip Text="@context.Description" Placement="TooltipPlacement.Top">
                        @context.Description.Truncate(40)
                    </Tooltip>
                </DisplayTemplate>
            </DataGridColumn>
            <DataGridColumn TItem="WalletWithdrawalRequest" Editable="true" Field="@nameof(WalletWithdrawalRequest.WalletId)" Caption="@nameof(WalletWithdrawalRequest.Wallet)" Sortable="false" Displayable="@IsAllRequestsColumnVisible(AllWithdrawalsColumnName.Wallet)">
                <DisplayTemplate>
                    @if (context.Wallet != null)
                    {
                        @($"{context.Wallet.Name} ({context.Wallet.MofN}-of-{context.Wallet.Keys.Count})")
                    }
                </DisplayTemplate>
                <EditTemplate>
                    @if (context.CellValue == null || (int) context.CellValue == 0)
                    {
                        <SelectList TItem="Wallet"
                                    TValue="int"
                                    Data="@_availableWallets"
                                    TextField="@((item) => item.Name)"
                                    ValueField="@((item) => item.Id)"
                                    SelectedValueChanged="(id) => context.CellValue = id"
                                    DefaultItemText="Choose the wallet"/>
                    }
                    else
                    {
                        <SelectList TItem="Wallet"
                                    TValue="int"
                                    Data="@_availableWallets"
                                    TextField="@((item) => item.Name)"
                                    ValueField="@((item) => item.Id)"
                                    SelectedValue="(int) context.CellValue"
                                    SelectedValueChanged="(id) => context.CellValue = id"/>
                    }
                </EditTemplate>
            </DataGridColumn>
            <DataGridColumn TItem="WalletWithdrawalRequest" Editable="false" Field="@nameof(WalletWithdrawalRequest.RequestMetadata)" Caption="Requestor" Sortable="true" Displayable="@IsAllRequestsColumnVisible(AllWithdrawalsColumnName.Requestor)" CustomFilter="@((itemValue, searchValue) => CustomRequestorFilter(itemValue, searchValue))">
                <DisplayTemplate>
                    @ShowRequestor(context)
                </DisplayTemplate>
            </DataGridColumn>
            <DataGridColumn TItem="WalletWithdrawalRequest" Editable="true" Validator="DestinationAddressValidator" Field="@nameof(WalletWithdrawalRequest.WalletWithdrawalRequestDestinations)" Caption="Destination Address" Sortable="false" Displayable="@IsAllRequestsColumnVisible(AllWithdrawalsColumnName.DestinationAddress)">
                <DisplayTemplate>
                    @context.WalletWithdrawalRequestDestinations?.FirstOrDefault()?.Address
                    @* TODO Copy and explorer buttons *@
                </DisplayTemplate>
            </DataGridColumn>
            <DataGridColumn TItem="WalletWithdrawalRequest" Editable="false" Field="@nameof(WalletWithdrawalRequest.TotalAmount)" Caption="Amount (BTC)" Sortable="false" Displayable="@IsAllRequestsColumnVisible(AllWithdrawalsColumnName.Amount)">
                <DisplayTemplate>
                    @{
                        @($"{context.TotalAmount:f8} BTC ({Math.Round(PriceConversionService.BtcToUsdConversion(context.TotalAmount, _btcPrice), 2)} USD)")
                    }
                </DisplayTemplate>

            </DataGridColumn>
            <DataGridColumn TItem="WalletWithdrawalRequest" Filterable="true" Editable="false" Field="@nameof(WalletWithdrawalRequest.CustomFeeRate)" Caption="Fee rate" Sortable="false" Displayable="@IsAllRequestsColumnVisible(PendingWithdrawalsColumnName.FeeRate)">
                            <DisplayTemplate>
                                @(context.MempoolRecommendedFeesType == MempoolRecommendedFeesType.CustomFee ? $"Custom fee ({context.CustomFeeRate} sat/vb)" : $"{context.MempoolRecommendedFeesType.Humanize()} ({context.CustomFeeRate} sat/vb)")
                            </DisplayTemplate>
            </DataGridColumn>
            <DataGridColumn TItem="WalletWithdrawalRequest" Field="@nameof(WalletWithdrawalRequest.WalletId)" Caption="Signatures Collected" Sortable="false" Displayable="@IsAllRequestsColumnVisible(AllWithdrawalsColumnName.SignaturesCollected)">
                <DisplayTemplate>
                    @{
                        if (context.Wallet != null)
                        {
                            var signaturesCollected = context.NumberOfSignaturesCollected + (context.Wallet.RequiresInternalWalletSigning && !context.Wallet.IsSingleSig ? 1 : 0);
                            var signaturesRequired = context.Wallet?.MofN ?? 0;
                            @($"{signaturesCollected} out of {signaturesRequired}")
                        }
                    }
                </DisplayTemplate>
            </DataGridColumn>
            <DataGridColumn TItem="WalletWithdrawalRequest" Field="@nameof(WalletWithdrawalRequest.Status).Humanize(LetterCasing.Sentence)" Caption="Status" Sortable="false" Displayable="@IsAllRequestsColumnVisible(AllWithdrawalsColumnName.Status)">
                <DisplayTemplate>
                    <Tooltip Text=@context.RejectCancelDescription Placement="TooltipPlacement.Top">
                        <span>@context?.Status.Humanize()</span>
                    </Tooltip>
                </DisplayTemplate>
            </DataGridColumn>
            <DataGridColumn TItem="WalletWithdrawalRequest" Field="@nameof(WalletWithdrawalRequest.CreationDatetime)" Caption="Creation Date" Sortable="true" SortDirection="SortDirection.Descending" Displayable="@IsAllRequestsColumnVisible(AllWithdrawalsColumnName.CreationDate)">
                <DisplayTemplate>
                    @context.CreationDatetime.Humanize()
                </DisplayTemplate>
            </DataGridColumn>
            <DataGridColumn TItem="WalletWithdrawalRequest" Field="@nameof(WalletWithdrawalRequest.UpdateDatetime)" Caption="Update date" Sortable="true" Displayable="@IsAllRequestsColumnVisible(AllWithdrawalsColumnName.UpdateDate)">
                <DisplayTemplate>
                    @context.UpdateDatetime.Humanize()
                </DisplayTemplate>
            </DataGridColumn>
            <DataGridColumn TItem="WalletWithdrawalRequest" Field="@nameof(WalletWithdrawalRequest.TxId)" Caption="Links" Sortable="false" Displayable="@IsAllRequestsColumnVisible(AllWithdrawalsColumnName.Links)">
                <DisplayTemplate>
                    @if (mempoolUrl != null && !string.IsNullOrEmpty(context.TxId))
                    {
                        <a href="@(mempoolUrl + "/tx/" + context.TxId)" target="_blank">See in explorer</a>
                    }
                </DisplayTemplate>
            </DataGridColumn>
            <DataGridColumn TItem="WalletWithdrawalRequest" Caption="Actions" Displayable="@IsAllRequestsColumnVisible(AllWithdrawalsColumnName.Actions)">
                <DisplayTemplate>
                    @if (_isFinanceManager && context.Status == WalletWithdrawalRequestStatus.OnChainConfirmationPending)
                    {
                            <Dropdown>
                                <DropdownToggle Color="Color.Primary">
                                </DropdownToggle>
                                <DropdownMenu>
                                    <DropdownItem Clicked="async () => await ShowBumpfeeModal(context)">Bump fee</DropdownItem>
                                </DropdownMenu>
                            </Dropdown>
                    }
                </DisplayTemplate>
            </DataGridColumn>
            
            <DataGridColumn TItem="WalletWithdrawalRequest" Displayable="true">
                <FilterTemplate>
                    <ColumnLayout @ref="_allRequestsColumnLayout" Columns="@_allRequestsColumns" ColumnType="AllWithdrawalsColumnName" OnUpdate="@OnColumnLayoutUpdate"/>
                </FilterTemplate>
            </DataGridColumn>
        </DataGridColumns>
        <EmptyTemplate>
            <div class="box">
                No records were found.
            </div>
        </EmptyTemplate>
        <LoadingTemplate>
            <div class="box">
                <progress class="progress is-small is-primary" max="100"></progress>
            </div>
        </LoadingTemplate>
    </DataGrid>

</Column>

</Row>

<PSBTSign
    @ref="_psbtSignRef"
    SignedPSBT="@_signedPSBT"
    WithdrawalRequest="_selectedRequest"
    SigHashMode="SigHash.All"
    TemplatePsbtString="@_templatePsbtString"
    ApproveRequestDelegate="async () => await ApproveRequestDelegate()"/>

<BumpfeeModal
    @ref="_bumpfeeRef"
    WithdrawalRequest="_selectedRequest"
    SubmitBumpfeeModal="@SubmitBumpfeeModal"/>

<CancelOrRejectPopup
    @ref="@_rejectCancelModalRef"
    Title='@("Wallet withdrawal:" + _selectedRequest?.Id)'
    Validator="@RejectReasonValidator"
    OnCancel="@HideRejectCancelModal"
    OnSubmit="@RejectOrCancel"/>

<ConfirmationModal
    @ref="_confirmationModal"
    Title="Are you sure?"
    Body="You selected a hot wallet. This means that the system will automatically use the funds in it without the need of manual approval. Are you sure you want to perform this operation?"
    OkLabel="Yes, I am sure"
    OnCancel="@CloseConfirmationModal"
    OnSubmit="@SubmitConfirmationModal"/>

<UTXOSelectorModal
    @ref="_utxoSelectorModalRef"
    OnClose="@OnCloseCoinSelectionModal"
    IsWalletWithdrawalValidation="true"/>

@inject IToastService ToastService
@inject IWalletWithdrawalRequestRepository WalletWithdrawalRequestRepository
@inject IWalletWithdrawalRequestPsbtRepository WalletWithdrawalRequestPsbtRepository
@inject IWalletRepository WalletRepository
@inject IBitcoinService BitcoinService
@inject ICoinSelectionService CoinSelectionService
@inject ISchedulerFactory SchedulerFactory
@inject ILocalStorageService LocalStorageService
@inject IPriceConversionService PriceConversionService
@inject INBXplorerService NBXplorerService
@inject IFMUTXORepository FMUTXORepository
@inject IWalletWithdrawalRequestDestinationRepository WalletWithdrawalRequestDestinationRepository
@code {

    [CascadingParameter] private ApplicationUser? LoggedUser { get; set; }


    [CascadingParameter] private ClaimsPrincipal? ClaimsPrincipal { get; set; }

    private ColumnLayout<PendingWithdrawalsColumnName> _pendingRequestsColumnLayout;
    private List<WalletWithdrawalRequest> _userPendingRequests = new();
    private List<Wallet> _availableWallets = new();
    private List<WalletWithdrawalRequest> _withdrawalRequests = new();
    private string? mempoolUrl = Constants.MEMPOOL_ENDPOINT;
    private bool _isFinanceManager;
    private List<UTXO> _selectedUTXOs = new();
    private WalletWithdrawalRequest? _selectedRequest;
    private PSBTSign? _psbtSignRef;
    private BumpfeeModal? _bumpfeeRef;
    private string _signedPSBT;
    private string? _templatePsbtString;
    private int? _selectedWalletId;
    private static readonly decimal _minimumWithdrawalAmount = Constants.MINIMUM_WITHDRAWAL_BTC_AMOUNT;

    private decimal _amount { get; set; } = _minimumWithdrawalAmount;

    //Validation
    private DataGrid<WalletWithdrawalRequest>? _allRequestsDatagrid;
    private UTXOSelectorModal _utxoSelectorModalRef;
    private ConfirmationModal _confirmationModal;
    private CancelOrRejectPopup? _rejectCancelModalRef;
    private bool _isNodeManager = false;
    private WalletWithdrawalRequestStatus? _rejectCancelStatus = WalletWithdrawalRequestStatus.Rejected;
    private decimal? _selectedRequestWalletBalance;
    private decimal _btcPrice;
    private ColumnLayout<AllWithdrawalsColumnName> _allRequestsColumnLayout;
    private Dictionary<string, bool> _pendingRequestsColumns = new();
    private Dictionary<string, bool> _allRequestsColumns = new();
    private bool _columnsLoaded;
    private bool _isCheckedAllFunds;
    private MempoolRecommendedFeesType _selectedMempoolRecommendedFeesType;
    private long _customSatPerVbAmount = 1;

    public abstract class PendingWithdrawalsColumnName
    {
        public static readonly ColumnDefault Description = new("Description");
        public static readonly ColumnDefault Wallet = new("Wallet");
        public static readonly ColumnDefault Requestor = new("Requestor");
        public static readonly ColumnDefault DestinationAddress = new("Destination Address");
        public static readonly ColumnDefault Amount = new("Amount (BTC)");
        public static readonly ColumnDefault FeeRate = new("Fee Rate");
        public static readonly ColumnDefault SignaturesCollected = new("Signatures Collected");
        public static readonly ColumnDefault Status = new("Status");
        public static readonly ColumnDefault CreationDate = new("Creation Date");
        public static readonly ColumnDefault UpdateDate = new("Update Date");
    }

    public abstract class AllWithdrawalsColumnName
    {
        public static readonly ColumnDefault Description = new("Description");
        public static readonly ColumnDefault Wallet = new("Wallet");
        public static readonly ColumnDefault Requestor = new("Requestor");
        public static readonly ColumnDefault DestinationAddress = new("Destination Address");
        public static readonly ColumnDefault Amount = new("Amount (BTC)");
        public static readonly ColumnDefault FeeRate = new("Fee Rate");
        public static readonly ColumnDefault SignaturesCollected = new("Signatures Collected");
        public static readonly ColumnDefault Status = new("Status");
        public static readonly ColumnDefault CreationDate = new("Creation Date");
        public static readonly ColumnDefault UpdateDate = new("Update Date");
        public static readonly ColumnDefault Links = new("Links");
        public static readonly ColumnDefault Actions = new("Actions");
    }

    protected override async Task OnInitializedAsync()
    {
        if (LoggedUser == null) return;

        _btcPrice = await PriceConversionService.GetBtcToUsdPrice();
        if (_btcPrice == 0)
        {
            ToastService.ShowError("Bitcoin price in USD could not be retrieved.");
        }

        _isFinanceManager = ClaimsPrincipal != null && ClaimsPrincipal.IsInRole(ApplicationUserRole.FinanceManager.ToString());
        await GetData();
        await LoadColumnLayout();
    }

    protected override async Task OnAfterRenderAsync(bool firstRender)
    {
        if (!firstRender && !_columnsLoaded)
        {
            await LoadColumnLayout();
        }
    }

    private decimal SelectedUTXOsValue()
    {
        return _selectedUTXOs.Sum(x => ((Money) x.Value).ToUnit(MoneyUnit.BTC));
    }

    private async Task LoadColumnLayout()
    {
        _allRequestsColumns = await LocalStorageService.LoadStorage(nameof(AllWithdrawalsColumnName), ColumnHelpers.GetColumnsDictionary<AllWithdrawalsColumnName>());
        _pendingRequestsColumns = await LocalStorageService.LoadStorage(nameof(PendingWithdrawalsColumnName), ColumnHelpers.GetColumnsDictionary<PendingWithdrawalsColumnName>());
        _columnsLoaded = true;
        StateHasChanged();
    }

    private async Task GetData()
    {
        if (LoggedUser?.Id != null && _isFinanceManager)
        {
            _userPendingRequests = await WalletWithdrawalRequestRepository.GetUnsignedPendingRequestsByUser(LoggedUser.Id);
        }

        _withdrawalRequests = (await WalletWithdrawalRequestRepository.GetAll()).Except(_userPendingRequests).ToList();

        _availableWallets = await WalletRepository.GetAvailableWallets(false);
        //TODO Fix BIP39 withdrawals, until then, manual hack to filter them out
        _availableWallets = _availableWallets.Where(x => !x.IsBIP39Imported).ToList();
    }

    private void OnCloseCoinSelectionModal(List<UTXO> selectedUTXOs)
    {
        _selectedUTXOs = selectedUTXOs;
        if (_selectedUTXOs.Count > 0)
        {
            _amount = SelectedUTXOsValue();
        }

        StateHasChanged();
    }

    private async Task OnRowInserted(SavedRowItem<WalletWithdrawalRequest, Dictionary<string, object>> arg)
    {
        if (arg.Item == null) return;
        var amount = _selectedUTXOs.Count > 0 ? SelectedUTXOsValue() : _amount;
        arg.Item.Wallet = await WalletRepository.GetById(arg.Item.WalletId);
        arg.Item.Changeless = _selectedUTXOs.Count > 0;
        arg.Item.WithdrawAllFunds = _isCheckedAllFunds || _amount == _selectedRequestWalletBalance;
        arg.Item.MempoolRecommendedFeesType = _selectedMempoolRecommendedFeesType;
        arg.Item.CustomFeeRate = _customSatPerVbAmount;
        arg.Item.WalletWithdrawalRequestDestinations = new List<WalletWithdrawalRequestDestination>
        {
            new WalletWithdrawalRequestDestination
            {
                Address = arg.Item.WalletWithdrawalRequestDestinations?.FirstOrDefault()?.Address ?? "",
                Amount = amount
            }
        };
        
        if (arg.Item.Wallet.IsHotWallet)
        {
            await GetData();
            _selectedRequest = arg.Item;
            await _confirmationModal.ShowModal();
            return;
        }

        arg.Item.Wallet = null;
        var addResult = await WalletWithdrawalRequestRepository.AddAsync(arg.Item);


        if (addResult.Item1)
        {
            ToastService.ShowSuccess("Success");
            await GetData();

            if (_selectedUTXOs.Count > 0)
            {
                await CoinSelectionService.LockUTXOs(_selectedUTXOs, arg.Item, BitcoinRequestType.WalletWithdrawal);
            }

            _utxoSelectorModalRef.ClearModal();
        }
        else
        {
            ToastService.ShowError("Something went wrong");
            _userPendingRequests.Remove(arg.Item);
        }
    }

    private string ShowRequestor(WalletWithdrawalRequest walletWithdrawalRequest)
    {
        if (walletWithdrawalRequest.RequestMetadata != null)
        {
            var requestMetadata = JsonConvert.DeserializeObject<Dictionary<string, string>>(walletWithdrawalRequest.RequestMetadata);
            if (requestMetadata != null && requestMetadata.TryGetValue("userName", out var userName))
            {
                if (ValidationHelper.IsValidEmail(userName))
                {
                    var atIndex = userName.IndexOf('@');
                    return atIndex >= 0 ? userName.Substring(0, atIndex) : userName;
                }

                return userName;
            }
        }

        return walletWithdrawalRequest.UserRequestor?.ToString() ?? "";
    }

    private void HandleCheckboxChange(CellEditContext<WalletWithdrawalRequest> context, bool value)
    {
        context.CellValue = value;
        _isCheckedAllFunds = value;
        if (_isCheckedAllFunds)
        {
            ClearSelectedUTXOs();
            _amount = _selectedRequestWalletBalance ?? _minimumWithdrawalAmount;
        }
    }

    private async Task OnRowRemoving(CancellableRowChange<WalletWithdrawalRequest> arg)
    {
        if (arg.Item != null)
        {
            var (result, _) = WalletWithdrawalRequestRepository.Remove(arg.Item);

            if (!result)
            {
                arg.Cancel = true;
                ToastService.ShowError("Something went wrong");
            }
            else
            {
                ToastService.ShowSuccess("Success");
                await GetData();
            }
        }
    }

    private async Task OnRowUpdated(SavedRowItem<WalletWithdrawalRequest, Dictionary<string, object>> arg)
    {
        if (arg.Item == null) return;
        // Validate balance

        if (await ValidateBalance(arg)) return;

        var updateResult = WalletWithdrawalRequestRepository.Update(arg.Item);


        if (updateResult.Item1)
        {
            ToastService.ShowSuccess("Success");
        }
        else
        {
            ToastService.ShowError("Something went wrong");
        }

        await GetData();
    }
    
    private async Task OnMempoolFeeRateChange(MempoolRecommendedFeesType value)
    {
        _selectedMempoolRecommendedFeesType = value;
        _customSatPerVbAmount = (long?)await NBXplorerService.GetFeesByType(_selectedMempoolRecommendedFeesType) ?? 1;
    }

    private async Task<bool> ValidateBalance(SavedRowItem<WalletWithdrawalRequest, Dictionary<string, object>> arg)
    {
        var wallet = await WalletRepository.GetById(arg.Item.WalletId);

        if (wallet != null)
        {
            var balance = await BitcoinService.GetWalletConfirmedBalance(wallet);

            if (arg.Item.TotalAmount > balance.Item1)
            {
                ToastService.ShowError(
                    $"The confirmed balance({balance.Item1:f8} BTC) for the selected wallet is less than the amount requested to withdraw ({arg.Item.TotalAmount:f8} BTC)");
                await GetData();
                return true;
            }
        }

        return false;
    }

    private void DestinationAddressValidator(ValidatorEventArgs obj)
    {
        var str = obj.Value as string;

        obj.Status = ValidationStatus.Success;

        try
        {
            BitcoinAddress.Create(str!, CurrentNetworkHelper.GetCurrentNetwork());
        }
        catch (Exception)
        {
            obj.ErrorText = "Invalid bitcoin address";
            obj.Status = ValidationStatus.Error;
        }
    }

    private void NewItemDefaultSetter(WalletWithdrawalRequest obj)
    {
        if (LoggedUser != null)
        {
            obj.UserRequestorId = LoggedUser.Id;
            obj.RequestMetadata = JsonConvert.SerializeObject(new Dictionary<string, string>
            {
                { "userName", LoggedUser.UserName ?? "" },
            });
            _selectedRequestWalletBalance = null;
        }
    }

    private async Task ShowApprovalModal(WalletWithdrawalRequest walletWithdrawalRequest)
    {
        _selectedRequest = walletWithdrawalRequest;

        //PSBT Generation
        try
        {
            if (_selectedRequest.BumpingWalletWithdrawalRequestId != null)
            {
                await CopyBumpedRequestData(_selectedRequest);
            }

            var templatePSBT = await BitcoinService.GenerateTemplatePSBT(walletWithdrawalRequest);

            //TODO Save template PSBT (?)
            _templatePsbtString = templatePSBT.ToBase64();
            if (_psbtSignRef != null) await _psbtSignRef.ShowModal();
        }
        catch (NoUTXOsAvailableException)
        {
            ToastService.ShowError("No UTXOs available for withdrawals were found for this wallet");
        }
        catch (Exception)
        {
            ToastService.ShowError("Error while generating PSBT template for the request");
        }
    }

    private async Task ShowBumpfeeModal(WalletWithdrawalRequest walletWithdrawalRequest)
    {   
        ulong confirmations = 0;
        if (!string.IsNullOrEmpty(walletWithdrawalRequest.TxId))
        {
            try
            {
                var nbxplorerStatus = await NBXplorerService.GetTransactionAsync(uint256.Parse(walletWithdrawalRequest.TxId));
                confirmations = (ulong)(nbxplorerStatus?.Confirmations ?? throw new Exception("Failed to get confirmations"));
            }
            catch (Exception)
            {
                ToastService.ShowError("Error getting confirmations");
                return;
            }
        }
        
        if (confirmations > 0)
        {
            ToastService.ShowError("Bumpfee can only be used for transactions with no confirmations. " +
                                   "This transaction has already been mined.");
            return;
        }


        // NOTE: Revisit this when full RBF is implemented because we could add a UTXO
        if (walletWithdrawalRequest.Changeless)
        {
            ToastService.ShowError("Fee bumping is not supported for changeless transactions. Please create a new withdrawal with higher fees instead.");
            return;
        }
        
        try
        {
            _selectedRequest = walletWithdrawalRequest;

            if (_bumpfeeRef != null) await _bumpfeeRef.ShowModal();
        }
        catch (Exception)
        {
            ToastService.ShowError("Error while creating bumpfee modal");
        }
    }

    private async Task Approve()
    {
        if (_selectedRequest == null || string.IsNullOrEmpty(_psbtSignRef?.SignedPSBT) || LoggedUser == null)
        {
            _utxoSelectorModalRef.ClearModal();
            ToastService.ShowError("Invalid request");
        }
        else if (_selectedRequest.WalletWithdrawalRequestPSBTs.Any(x => _psbtSignRef.SignedPSBT.Equals(x.PSBT)))
        {
            ToastService.ShowError("You already signed this request with this key");
        }
        else
        {
            WalletWithdrawalRequestPSBT walletWithdrawalRequestPsbt = new()
            {
                WalletWithdrawalRequestId = _selectedRequest.Id,
                PSBT = _psbtSignRef.SignedPSBT,
                SignerId = LoggedUser.Id,
            };
            var addResult = await WalletWithdrawalRequestPsbtRepository.AddAsync(walletWithdrawalRequestPsbt);

            if (addResult.Item1)
            {
                _selectedRequest.Status = WalletWithdrawalRequestStatus.PSBTSignaturesPending;
                _selectedRequest = await WalletWithdrawalRequestRepository.GetById(_selectedRequest.Id);

                if (_selectedRequest != null
                    && PSBT.TryParse(walletWithdrawalRequestPsbt.PSBT, CurrentNetworkHelper.GetCurrentNetwork(), out _))
                {
                    if (_selectedRequest.AreAllRequiredHumanSignaturesCollected)
                    {
                        var failedWithdrawalRequest = false;
                        try
                        {
                            _selectedRequest = await WalletWithdrawalRequestRepository.GetById(_selectedRequest.Id);
                            if (_selectedRequest != null)
                            {
                                CreateJob();
                            }
                        }
                        catch
                        {
                            failedWithdrawalRequest = true;
                        }

                        if (failedWithdrawalRequest)
                        {
                            ToastService.ShowError("Error while requesting to withdraw funds, please contact a superadmin for troubleshooting");
                        }
                        else
                        {
                            ToastService.ShowSuccess("Signature collected");
                        }
                    }
                }
                else
                {
                    ToastService.ShowError("Invalid PSBT");
                }
            }
            else
            {
                ToastService.ShowSuccess("Error while saving the signature");
            }

            await _psbtSignRef.HideModal();
            await GetData();
            StateHasChanged();
        }
    }

    private async Task CreateNewWithdrawal(WalletWithdrawalRequest newRequest)
    {
        _selectedMempoolRecommendedFeesType = newRequest.MempoolRecommendedFeesType;
        _customSatPerVbAmount = (long)newRequest.CustomFeeRate;
        if (newRequest.Wallet.IsHotWallet)
        {
            await GetData();
            _selectedRequest = newRequest;
            await _confirmationModal.ShowModal();
            return;
        }

        newRequest.Wallet = null;
        var addResult = await WalletWithdrawalRequestRepository.AddAsync(newRequest);


        if (addResult.Item1)
        {
            ToastService.ShowSuccess("Success");
            await GetData();

            if (_selectedUTXOs.Count > 0)
            {
                await CoinSelectionService.LockUTXOs(_selectedUTXOs, newRequest, BitcoinRequestType.WalletWithdrawal);
            }

            _utxoSelectorModalRef.ClearModal();
        }
        else
        {
            ToastService.ShowError("Something went wrong");
            _userPendingRequests.Remove(newRequest);
        }
    }

    private async Task Bumpfee(WalletWithdrawalRequest request)
    {
        try
        {
            await CreateNewWithdrawal(request);
        }
        catch
        {
            ToastService.ShowError("Could not bump the withdrawal");
        }
    }

    private async void SubmitBumpfeeModal(WalletWithdrawalRequest newRequest)
    {
        if (newRequest != null && _bumpfeeRef != null)
        {
            newRequest.WalletId = _selectedRequest.WalletId;
            newRequest.Wallet = await WalletRepository.GetById(newRequest.WalletId);
                
            // Use either the custom fee rate or the recommended fee rate based on mempool fee type
            decimal newFeeRate;
            if (newRequest.MempoolRecommendedFeesType == MempoolRecommendedFeesType.CustomFee && newRequest.CustomFeeRate.HasValue)
            {
                newFeeRate = (decimal)newRequest.CustomFeeRate.Value;
            }
            else
            {
                // Use the recommended fee rate from NBXplorer service based on the selected mempool fee type
                var recommendedFeeRate = await GetRecommendedFeeRate(newRequest.MempoolRecommendedFeesType);
                newFeeRate = (decimal)recommendedFeeRate;
            }

            // If the new fee plus the amount exceeds the utxo sum value, show an error
            // NOTE: revisit this when full rbf because we could add a UTXO
            var txInfo = await NBXplorerService.GetTransactionAsync(uint256.Parse(_selectedRequest.TxId));
            var tx = txInfo.Transaction;
            long vSize = tx.GetVirtualSize();
            decimal newFee = (vSize * newFeeRate) / 100_000_000m;

            // Retrieve from database to get the UTXOs
            _selectedRequest = await WalletWithdrawalRequestRepository.GetById(_selectedRequest.Id);

            if (_selectedRequest == null)
            {
                ToastService.ShowError("Withdrawal request not found");
                return;
            }

            if (_selectedRequest.UTXOs != null && _selectedRequest.UTXOs.Count > 0)
            {
                var inputAmount = Money.Satoshis(_selectedRequest.UTXOs.Sum(x => x.SatsAmount)).ToDecimal(MoneyUnit.BTC); // Convert to BTC
                if (inputAmount <= newFee + _selectedRequest.TotalAmount + Constants.BITCOIN_DUST.ToDecimal(MoneyUnit.BTC))
                {
                    ToastService.ShowError("The new fee plus the amount exceeds the sum of the selected UTXOs or returns dust. Please lower the fee rate.");
                    return;
                }
            }

            // If the request is changeless, show an error
            // NOTE: Revisit this when full RBF is implemented because we could add a UTXO
            if (newRequest.Changeless)
            {
                ToastService.ShowError("Fee bumping is not supported for changeless transactions. Please create a new withdrawal with higher fees instead.");
                return;
            }
            
            await Bumpfee(newRequest);
            await _bumpfeeRef.HideModal();
        }
        else
        {
            ToastService.ShowError("Something went wrong");
        }
    }

    private async Task<long> GetRecommendedFeeRate(MempoolRecommendedFeesType feeType)
    {
        return (long?)await NBXplorerService.GetFeesByType(feeType) ?? 1;
    }

    
    private async Task ApproveRequestDelegate()
    {
        if (_selectedRequest != null)
        {
            _selectedRequest = await WalletWithdrawalRequestRepository.GetById(_selectedRequest.Id);
            await Approve();
        }
    }

    private async Task RejectOrCancel()
    {
        if ((_rejectCancelStatus == WalletWithdrawalRequestStatus.Cancelled || _rejectCancelStatus == WalletWithdrawalRequestStatus.Rejected)
            && _selectedRequest != null)
        {
            _selectedRequest.RejectCancelDescription = _rejectCancelModalRef.Reason;
            _selectedRequest.Status = (WalletWithdrawalRequestStatus) _rejectCancelStatus;

            var updateResult = WalletWithdrawalRequestRepository.Update(_selectedRequest);

            if (updateResult.Item1 == false)
            {
                ToastService.ShowError("Something went wrong");
            }

            await HideRejectCancelModal();
        }
    }

    private async Task HideRejectCancelModal()
    {
        _rejectCancelStatus = null;
        _selectedRequest = null;
        _selectedRequestWalletBalance = 0;
        await GetData();
        await _rejectCancelModalRef.CloseModal();
    }

    private async Task ShowRejectCancelModal(WalletWithdrawalRequest walletWithdrawalRequest, WalletWithdrawalRequestStatus walletWithdrawalRequestStatus)
    {
        _rejectCancelStatus = walletWithdrawalRequestStatus;
        _selectedRequest = walletWithdrawalRequest;

        await _rejectCancelModalRef.ShowModal();
    }

    private async Task OnSelectedWallet(CellEditContext<WalletWithdrawalRequest> context, int id)
    {
        context.CellValue = id;

        var wallet = _availableWallets.SingleOrDefault(x => x.Id == id);
        _selectedWalletId = id == 0 ? null : id;
        if (wallet != null)
        {
            var (balance, _) = await BitcoinService.GetWalletConfirmedBalance(wallet);
            _selectedRequestWalletBalance = balance;
            if (_isCheckedAllFunds)
            {
                _amount = balance;
            }
        }
    }

    private async Task OpenCoinSelectionModal()
    {
        _utxoSelectorModalRef.ShowModal(_selectedWalletId.Value);
    }

    private void ClearSelectedUTXOs()
    {
        _utxoSelectorModalRef.ClearModal();
        _selectedUTXOs.Clear();
        StateHasChanged();
    }

    private void RejectReasonValidator(ValidatorEventArgs e)
    {
        if (_rejectCancelStatus == WalletWithdrawalRequestStatus.Rejected)
        {
            ValidationRule.IsNotEmpty(e);
        }
        else
        {
            ValidationRule.None(e);
        }
    }

    private async Task CloseConfirmationModal()
    {
        await _confirmationModal.CloseModal();
    }

    private async Task SubmitConfirmationModal()
    {
        async Task CleanUp(string errorMessage)
        {
            ToastService.ShowError(errorMessage);
            _selectedRequest.Status = WalletWithdrawalRequestStatus.Failed;
            WalletWithdrawalRequestRepository.Update(_selectedRequest);
            await _confirmationModal.CloseModal();
            await GetData();
            StateHasChanged();
        }

        if (_selectedRequest != null)
        {
            try
            {   
                _selectedRequest.Wallet = null;
                _selectedRequest.WithdrawAllFunds = _isCheckedAllFunds || _amount == _selectedRequestWalletBalance;
                _selectedRequest.MempoolRecommendedFeesType = _selectedMempoolRecommendedFeesType;
                _selectedRequest.CustomFeeRate = _customSatPerVbAmount;
                
                var createWithdrawalResult = await WalletWithdrawalRequestRepository.AddAsync(_selectedRequest);
                if (!createWithdrawalResult.Item1)
                {
                    throw new ShowToUserException(createWithdrawalResult.Item2);
                }

                if (_selectedRequest.BumpingWalletWithdrawalRequestId != null)
                {
                    await CopyBumpedRequestData(_selectedRequest);
                }

                _selectedRequest.Changeless = _selectedUTXOs.Count > 0;

                ToastService.ShowSuccess("Withdrawal request created!");

                if (_selectedUTXOs.Count > 0)
                {
                    await CoinSelectionService.LockUTXOs(_selectedUTXOs, _selectedRequest, BitcoinRequestType.WalletWithdrawal);
                }

                var templatePsbt = await BitcoinService.GenerateTemplatePSBT(_selectedRequest);

                var walletWithdrawalRequestPsbt = new WalletWithdrawalRequestPSBT()
                {
                    WalletWithdrawalRequestId = _selectedRequest.Id,
                    PSBT = templatePsbt.ToBase64(),
                    SignerId = null,
                };

                var addResult = await WalletWithdrawalRequestPsbtRepository.AddAsync(walletWithdrawalRequestPsbt);

                if (!addResult.Item1)
                {
                    throw new ShowToUserException("Error while saving the signature");
                }

                ToastService.ShowSuccess("Signature collected");

                _selectedRequest = await WalletWithdrawalRequestRepository.GetById(_selectedRequest.Id);

                if (_selectedRequest != null
                    && _selectedRequest.AreAllRequiredHumanSignaturesCollected)
                {
                    await CreateJob();
                }
                else
                {
                    throw new ShowToUserException("Invalid PSBT");
                }

                await GetData();
                _allRequestsDatagrid.Dispose();
                StateHasChanged();
                await _confirmationModal.CloseModal();
            }
            catch (NoUTXOsAvailableException e)
            {
                CleanUp("No UTXOs available for withdrawals were found for this wallet");
                await ResetStatusBumpedIfError(_selectedRequest);
            }
            catch (ShowToUserException e)
            {
                CleanUp(e.Message);
                await ResetStatusBumpedIfError(_selectedRequest);
            }
            catch
            {
                CleanUp("Something went wrong");
                await ResetStatusBumpedIfError(_selectedRequest);
            }
        }
    }

    private async Task ResetStatusBumpedIfError(WalletWithdrawalRequest request)
    {
        if (request.BumpingWalletWithdrawalRequestId != null)
        {
            var bumpedRequest = await WalletWithdrawalRequestRepository.GetById(request.BumpingWalletWithdrawalRequestId.Value);

            if (bumpedRequest != null)
            {
                bumpedRequest.Status = WalletWithdrawalRequestStatus.OnChainConfirmationPending;
                var updateResult = WalletWithdrawalRequestRepository.Update(bumpedRequest);
                if (!updateResult.Item1)
                {
                    ToastService.ShowError("Error while updating the bumped request, please contact a superadmin for troubleshooting");
                    return;
                }
            }
        }
    }

    private async Task CreateJob()
    {
        try
        {
            var scheduler = await SchedulerFactory.GetScheduler();

            var map = new JobDataMap();
            map.Put("withdrawalRequestId", _selectedRequest.Id);

            var job = SimpleJob.Create<PerformWithdrawalJob>(map, _selectedRequest.Id.ToString());
            await scheduler.ScheduleJob(job.Job, job.Trigger);

            if (_selectedRequest != null)
            {
                WalletWithdrawalRequestRepository.Update(_selectedRequest);
            }
        }
        catch
        {
            ToastService.ShowError("Error while requesting a withdrawal, please contact a superadmin for troubleshooting");
            _selectedRequest.Status = WalletWithdrawalRequestStatus.Failed;
            WalletWithdrawalRequestRepository.Update(_selectedRequest);
            await _confirmationModal.CloseModal();
            await GetData();
            StateHasChanged();
            return;
        }
    }

    private async Task<bool> ShowActionDropdown(WalletWithdrawalRequest walletWithdrawalRequest)
    {
        ulong confirmations = 0;
        if (!string.IsNullOrEmpty(walletWithdrawalRequest.TxId))
        {
            try
            {
                var nbxplorerStatus = await NBXplorerService.GetTransactionAsync(uint256.Parse(walletWithdrawalRequest.TxId));
                confirmations = (ulong)(nbxplorerStatus?.Confirmations ?? throw new Exception("Failed to get confirmations"));
                return walletWithdrawalRequest.Status == WalletWithdrawalRequestStatus.OnChainConfirmationPending && confirmations.Equals((ulong) 0);
            }
            catch (Exception)
            {
                ToastService.ShowError("Error while showing bumpfee action");
                return false;
            }
        }

        return false;
    }

    private void OnColumnLayoutUpdate()
    {
        StateHasChanged();
    }

    private bool IsPendingRequestsColumnVisible(ColumnDefault column)
    {
        if (_pendingRequestsColumnLayout == null)
        {
            return true;
        }

        return _pendingRequestsColumnLayout.IsColumnVisible(column);
    }

    private bool IsAllRequestsColumnVisible(ColumnDefault column)
    {
        if (_allRequestsColumnLayout == null)
        {
            return true;
        }

        return _allRequestsColumnLayout.IsColumnVisible(column);
    }

    private async Task OnShowNewWalletWithdrawalModal()
    {
        _selectedMempoolRecommendedFeesType = MempoolRecommendedFeesType.FastestFee;
        await OnMempoolFeeRateChange(_selectedMempoolRecommendedFeesType);

        _amount = _minimumWithdrawalAmount;
    }

    private void OnDestinationAddressChanged(CellEditContext<WalletWithdrawalRequest> context, string text)
    {
        context.CellValue = new List<WalletWithdrawalRequestDestination> { new() { Address = text, Amount = 0m } };
    }

    private string GetDestinationAddressFromCellValue(object cellValue)
    {
        if (cellValue is List<WalletWithdrawalRequestDestination> destinations && destinations.Any())
        {
            return destinations.First().Address ?? string.Empty;
        }
        return string.Empty;
    }

<<<<<<< HEAD
    private bool CustomRequestorFilter(object itemvalue, object searchvalue)
    {
        if (searchvalue is not string search || string.IsNullOrWhiteSpace(search))
        {
            return true;
        }

        if (itemvalue is string metadata)
        {
            try
            {
            var requestMetadata = JsonConvert.DeserializeObject<Dictionary<string, string>>(metadata);
            if (requestMetadata != null && requestMetadata.TryGetValue("userName", out var userName))
            {
                return userName.Contains(search, StringComparison.OrdinalIgnoreCase);
            }
            }
            catch (JsonException)
            {
                // If deserialization fails, we assume the filter does not match
                return false;
            }
        }

        return false;
=======
    private async Task CopyBumpedRequestData(WalletWithdrawalRequest request)
    {
        WalletWithdrawalRequest originalRequest = await WalletWithdrawalRequestRepository.GetById((int)_selectedRequest.BumpingWalletWithdrawalRequestId);
        if (originalRequest == null)
        {
            throw new ShowToUserException("Original withdrawal request not found");
        }

        // Get destinations from the original request
        List<WalletWithdrawalRequestDestination> originalDestinations = await WalletWithdrawalRequestDestinationRepository.GetByWalletWithdrawalRequestId(originalRequest.Id);
        if (originalDestinations == null || originalDestinations.Count == 0)
        {
            throw new ShowToUserException("Original withdrawal request destinations not found");
        }

        _selectedRequest.WalletWithdrawalRequestDestinations = originalDestinations.Select(d => new WalletWithdrawalRequestDestination
        {
            Address = d.Address,
            Amount = d.Amount,
            WalletWithdrawalRequestId = _selectedRequest.Id
        }).ToList();

        // Get utxos from the original request
        List<FMUTXO> mUTXOs = await FMUTXORepository.GetLockedUTXOsByWithdrawalId(originalRequest.Id);

        _selectedRequest.UTXOs = mUTXOs;
        List<OutPoint> outpoints = new List<OutPoint>();
        mUTXOs.ForEach(u => {
            OutPoint o;
            if (OutPoint.TryParse($"{u.TxId}:{u.OutputIndex}", out o))
                outpoints.Add(o);
            else
                throw new FormatException("Failed to parse OutPoint from TxId and OutputIndex");
        });
        _selectedUTXOs = await CoinSelectionService.GetUTXOsByOutpointAsync(originalRequest.Wallet.GetDerivationStrategy(), outpoints);
        originalRequest.Status = WalletWithdrawalRequestStatus.Bumped;

        var updateResult = WalletWithdrawalRequestRepository.Update(_selectedRequest);
        if (!updateResult.Item1)
        {
            ToastService.ShowError("Something went wrong");
            return;
        }

        updateResult = WalletWithdrawalRequestRepository.Update(originalRequest);
        if (!updateResult.Item1)
        {
            ToastService.ShowError("Something went wrong");
            return;
        }
>>>>>>> 55b840a4
    }
}<|MERGE_RESOLUTION|>--- conflicted
+++ resolved
@@ -1337,7 +1337,6 @@
         return string.Empty;
     }
 
-<<<<<<< HEAD
     private bool CustomRequestorFilter(object itemvalue, object searchvalue)
     {
         if (searchvalue is not string search || string.IsNullOrWhiteSpace(search))
@@ -1363,7 +1362,8 @@
         }
 
         return false;
-=======
+    }
+    
     private async Task CopyBumpedRequestData(WalletWithdrawalRequest request)
     {
         WalletWithdrawalRequest originalRequest = await WalletWithdrawalRequestRepository.GetById((int)_selectedRequest.BumpingWalletWithdrawalRequestId);
@@ -1414,6 +1414,5 @@
             ToastService.ShowError("Something went wrong");
             return;
         }
->>>>>>> 55b840a4
     }
 }