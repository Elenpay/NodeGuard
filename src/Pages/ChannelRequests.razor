--- conflicted
+++ resolved
@@ -489,12 +489,8 @@
         }
 
         await LoadData();
-<<<<<<< HEAD
-        await FetchRequests();
-=======
         await FetchRequests(); 
 
->>>>>>> 47179f7a
     }
 
     #endregion
