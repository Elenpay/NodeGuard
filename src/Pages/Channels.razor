@page "/channels"
@using System.Security.Claims
@using Humanizer
@using NBitcoin
@using Channel = FundsManager.Data.Models.Channel
@attribute [Authorize(Roles = "NodeManager")]
<PageTitle>Active Channels</PageTitle>
<h3 class="custom-primary">Channels</h3>

<Row>
    <Column ColumnSize="ColumnSize.Is12">
        <DataGrid TItem="Channel"
                  @ref="_channelsDataGridRef"
                  Data="@_channels"
                  Editable
                  EditMode=DataGridEditMode.Inline
                  Responsive
                  ResizeMode="TableResizeMode.Columns"
                  ShowPager="true"
                  ShowPageSizes="true"
                  PageSize="25"
                  Filterable="true">
            <DataGridColumns>
                <DataGridCommandColumn TItem="Channel">
                    <NewCommandTemplate>
                        <Button Color="Color.Success" TextColor="TextColor.Light" hidden Clicked="@context.Clicked">New</Button>
                    </NewCommandTemplate>
                    <EditCommandTemplate>
                        <Button Color="Color.Primary" hidden Clicked="@context.Clicked">Edit</Button>
                    </EditCommandTemplate>
                    <DeleteCommandTemplate>
                        <Dropdown>
                            <DropdownToggle Color="Color.Primary">
                            </DropdownToggle>
                            <DropdownMenu>
                                @if (_isUserNodeManager)
                                {
                                    <DropdownItem Disabled="context.Item.Status == Channel.ChannelStatus.Closed" Clicked="@(() => ShowChannelManagementModal(context.Item))">Manage</DropdownItem>
                                    <DropdownItem Disabled="@(CheckDisableCloseChannelButton(context.Item))" Clicked="() => ShowConfirmedClose(context.Item)">Close</DropdownItem>
                                    <DropdownItem Disabled="@(CheckDisableCloseChannelButton(context.Item))" Clicked="() => ShowConfirmedClose(context.Item, true)">Force close</DropdownItem>
                                    <DropdownItem Disabled="@(CheckDisableCloseChannelButton(context.Item))" Clicked="() => MarkAsClosed(context.Item)">Mark as closed</DropdownItem>
                                    <DropdownItem Clicked="@(() => ShowModal(context.Item))">Requests</DropdownItem>
                                }
                            </DropdownMenu>
                        </Dropdown>
                    </DeleteCommandTemplate>
                </DataGridCommandColumn>
                <DataGridColumn TItem="Channel" Field="@nameof(Channel.SourceNodeId)" Caption="Source node" CustomFilter="OnSourceNodeIdFilter" Filterable="true" Sortable="false" Displayable="@IsColumnVisible(ChannelsColumnName.SOURCE_NODE)">
                    <FilterTemplate>
                        <Select TValue="int" SelectedValue="@(_sourceNodeIdFilter)" SelectedValueChanged="@(value => { _sourceNodeIdFilter = value; context.TriggerFilterChange(_sourceNodeIdFilter); })">
                            <SelectItem Value="@(0)">All</SelectItem>
                            @foreach (var node in _nodes)
                            {
                                <SelectItem Value="@(node.Id)">@(node.Name)(@(StringHelper.TruncateHeadAndTail(node.PubKey, 5)))</SelectItem>
                            }
                        </Select>
                    </FilterTemplate>
                    <DisplayTemplate>

                        @if (context.SourceNode != null)
                        {
                            @(context.SourceNode.Name + " " + StringHelper.TruncateHeadAndTail(context.SourceNode.PubKey, 5))
                        }

                    </DisplayTemplate>
                </DataGridColumn>
                <DataGridColumn TItem="Channel" Field="@nameof(Channel.DestinationNodeId)" Caption="Destination node" CustomFilter="OnDestinationNodeIdFilter" Filterable="true" Sortable="false" Displayable="@IsColumnVisible(ChannelsColumnName.DESTINATION_NODE)">
                    <FilterTemplate>
                        <Select TValue="int" SelectedValue="@(_destinationNodeIdFilter)" SelectedValueChanged="@(value => { _destinationNodeIdFilter = value; context.TriggerFilterChange(_destinationNodeIdFilter); })">
                            <SelectItem Value="@(0)">All</SelectItem>
                            @foreach (var node in _nodes)
                            {
                                <SelectItem Value="@(node.Id)">@(node.Name)(@(StringHelper.TruncateHeadAndTail(node.PubKey, 5)))</SelectItem>
                            }
                        </Select>
                    </FilterTemplate>
                    <DisplayTemplate>

                        @if (context.DestinationNode != null)
                        {
                            @(context.DestinationNode.Name + " " + StringHelper.TruncateHeadAndTail(context.DestinationNode.PubKey, 5))
                        }

                    </DisplayTemplate>
                </DataGridColumn>
                <DataGridColumn TItem="Channel" Field="@nameof(Channel.Status)" Caption="@nameof(Channel.Status)" CustomFilter="OnStatusFilter" Filterable="true" Sortable="false" Displayable="@IsColumnVisible(ChannelsColumnName.STATUS)">
                    <FilterTemplate>
                        <Select TValue="string" SelectedValue="@((string) _statusFilter)" SelectedValueChanged="@(value => { _statusFilter = value; context.TriggerFilterChange(_statusFilter); })">
                            <SelectItem Value="@("")">All</SelectItem>
                            <SelectItem Value="@(Channel.ChannelStatus.Open.Humanize())">@Channel.ChannelStatus.Open.Humanize()</SelectItem>
                            <SelectItem Value="@(Channel.ChannelStatus.Closed.Humanize())">@Channel.ChannelStatus.Closed.Humanize()</SelectItem>
                        </Select>
                    </FilterTemplate>
                    <DisplayTemplate>
                        @context.Status.ToString("G")
                    </DisplayTemplate>
                </DataGridColumn>
                <DataGridColumn TItem="Channel" Field="@nameof(Channel.OpenedWithId)" Caption="Opened with" CustomFilter="OnWalletFilter" Filterable="true" Displayable="@IsColumnVisible(ChannelsColumnName.OPENED_WITH)">
                    <FilterTemplate>
                        <Select TValue="int" SelectedValue="@(_filterWalletId)" SelectedValueChanged="@(value => { _filterWalletId = value; context.TriggerFilterChange(_filterWalletId); })">
                            <SelectItem Value="@(0)">All</SelectItem>
                            @foreach (var wallet in _wallets)
                            {
                                <SelectItem Value="@(wallet.Id)">@wallet.Name</SelectItem>
                            }
                        </Select>
                    </FilterTemplate>
                    <DisplayTemplate>
                        @{
                            Wallet wallet = null;
                            if (context.OpenedWithId != null)
                            {
                                wallet = context.ChannelOperationRequests.FirstOrDefault()?.Wallet;
                            }
                            @(wallet == null ? "Unknown" : wallet.Name)
                        }
                    </DisplayTemplate>
                </DataGridColumn>
                <DataGridColumn TItem="Channel" Field="@nameof(Channel.FundingTx)" Caption="OutPoint" Filterable="false" Sortable="false" Displayable="@IsColumnVisible(ChannelsColumnName.OUTPOINT)">
                    <DisplayTemplate>
                        @StringHelper.TruncateHeadAndTail(context.FundingTx, 5):@context.FundingTxOutputIndex
                        <Button Color="Color.Primary" Clicked="@(() => CopyStrToClipboard($"{context.FundingTx}:{context.FundingTxOutputIndex}"))">
                            <i class="oi oi-clipboard"></i>
                        </Button>
                    </DisplayTemplate>
                </DataGridColumn>
                <DataGridNumericColumn TItem="Channel" Field="@nameof(Channel.SatsAmount)" Caption="Capacity (BTC)" Filterable="false" Sortable="true" Displayable="@IsColumnVisible(ChannelsColumnName.CAPACITY)">
                    <DisplayTemplate>
                        @{
                            var btcAmount = new Money(context.SatsAmount, MoneyUnit.Satoshi).ToUnit(MoneyUnit.BTC);
                            @($"{btcAmount:f8} BTC")
                            @($" ({Math.Round(PriceConversionHelper.BtcToUsdConversion(btcAmount, _btcPrice), 2)} USD)")
                        }
                    </DisplayTemplate>
                </DataGridNumericColumn>
                <DataGridColumn TItem="Channel" Field="@nameof(Channel.IsPrivate)" Caption="Private" Filterable="false" Sortable="true" Displayable="@IsColumnVisible(ChannelsColumnName.PRIVATE)"/>
                <DataGridColumn TItem="Channel" Field="@nameof(Channel.BtcCloseAddress)" Caption="Close address" Filterable="false" Sortable="false" Displayable="@IsColumnVisible(ChannelsColumnName.CLOSE_ADDRESS)">

                    <DisplayTemplate>
                        @if (!string.IsNullOrEmpty(context.BtcCloseAddress))
                        {
                            @StringHelper.TruncateHeadAndTail(context.BtcCloseAddress, 5)
                            <Button Color="Color.Primary" Clicked="@(() => CopyStrToClipboard(context.BtcCloseAddress))">
                                <i class="oi oi-clipboard"></i>
                            </Button>
                        }
                    </DisplayTemplate>

                </DataGridColumn>
                <DataGridColumn TItem="Channel" Caption="Channel Balance" Filterable="false" Displayable="@IsColumnVisible(ChannelsColumnName.CHANNEL_BALANCE)">
                    <DisplayTemplate>
                        @{
                            var balance = Task.Run(() => GetPercentageBalance(context)).Result;

                        }
                        @if (balance >= 0)
                        {
                            <Progress Color="Color.Primary" Value="@balance"></Progress>
                            <Text>
                                @{
                                    @($"{balance}%")
                                }
                            </Text>
                        }
                        else
                        {
                            <p>Not available</p>
                        }

                    </DisplayTemplate>
                </DataGridColumn>
                <DataGridColumn TItem="Channel" Field="@nameof(Channel.CreationDatetime)" Caption="@nameof(Channel.CreationDatetime).Humanize(LetterCasing.Sentence)" Sortable="true" Displayable="@IsColumnVisible(ChannelsColumnName.CREATION_DATE)"/>
                <DataGridColumn TItem="Channel" Field="@nameof(Channel.UpdateDatetime)" Caption="@nameof(Channel.UpdateDatetime).Humanize(LetterCasing.Sentence)" Sortable="true" Displayable="@IsColumnVisible(ChannelsColumnName.UPDATE_DATE)"/>
                <DataGridColumn TItem="Channel" Field="@nameof(Channel.ChanId)" Caption="Channel Id" Sortable="false" Displayable="@IsColumnVisible(ChannelsColumnName.CHANNEL_ID)">
                    <DisplayTemplate>
                        <a href="@(Constants.AMBOSS_ENDPOINT + "/edge/" + context.ChanId)" target="_blank">
                            @context.ChanId
                        </a>
                    </DisplayTemplate>
                </DataGridColumn>
                <DataGridColumn TItem="Channel" Displayable="true">
                    <FilterTemplate>
                        <ColumnLayout @ref="_channelsColumnLayout" Columns="@_channelsColumns" ColumnType="ChannelsColumnName" OnUpdate="@OnColumnLayoutUpdate"/>
                    </FilterTemplate>
                </DataGridColumn>
            </DataGridColumns>
        </DataGrid>
    </Column>
</Row>
<Modal @bind-Visible="@_modalVisible">
    <ModalContent Centered Scrollable Size="ModalSize.ExtraLarge">
        <ModalHeader>
            <ModalTitle>Channels requests related to Channel: @_selectedChannel?.ChanId</ModalTitle>
            <CloseButton/>
        </ModalHeader>
        <ModalBody>
            <DataGrid TItem="ChannelOperationRequest"
                      Data=@_selectedChannel?.ChannelOperationRequests
                      Sortable="false"
                      ShowCaptions="true">
                <DataGridColumn Field="@nameof(ChannelOperationRequest.Id)" Caption="@nameof(ChannelOperationRequest.Id)"/>
                <DataGridColumn Field="@nameof(ChannelOperationRequest.User)" Caption="Created by"/>
                <DataGridColumn Field="@nameof(ChannelOperationRequest.RequestType)" Caption="Request type"/>
                <DataGridColumn TItem="ChannelOperationRequest" Field="SourceNode.Name" Caption="Source Node" Sortable="false" Displayable="true"/>
                <DataGridColumn TItem="ChannelOperationRequest" Field="DestNode.Name" Caption="Remote Node" Sortable="false" Displayable="true"/>
                <DataGridColumn TItem="ChannelOperationRequest" Field="Wallet.Name" Caption="Wallet" Sortable="false" Displayable="true"/>
                <DataGridColumn TItem="ChannelOperationRequest" Field="@nameof(ChannelOperationRequest.Amount)" Caption="Value" Sortable="false" Displayable="true">
                    <DisplayTemplate>
                        @{
                            @($"{context.Amount:f8} BTC")
                            @($" ({Math.Round(PriceConversionHelper.BtcToUsdConversion(context.Amount, _btcPrice), 2)} USD)")
                        }
                    </DisplayTemplate>
                </DataGridColumn>
                <DataGridColumn TItem="ChannelOperationRequest" Caption="Signatures Collected" Sortable="false" Displayable="true">
                    <DisplayTemplate>
                        @if (context.RequestType == OperationRequestType.Open)
                        {
                            var signaturesCollected = context.NumberOfSignaturesCollected + (context.Wallet.IsSingleSig ? 0 : 1);
                            var signaturesRequired = context?.Wallet?.MofN ?? 0;
                            @($"{signaturesCollected} out of {signaturesRequired}")
                        }
                        else
                        {
                            <p>N/A</p>
                        }

                    </DisplayTemplate>
                </DataGridColumn>
                <DataGridColumn TItem="ChannelOperationRequest" Field="@nameof(ChannelOperationRequest.Status)" Caption="Status" Sortable="false" Displayable="true"/>
                <DataGridColumn TItem="ChannelOperationRequest" Field="@nameof(ChannelOperationRequest.CreationDatetime)" Caption="@nameof(ChannelOperationRequest.CreationDatetime).Humanize(LetterCasing.Sentence)" Sortable="true" SortDirection="SortDirection.Descending"/>
                <DataGridColumn TItem="ChannelOperationRequest" Field="@nameof(ChannelOperationRequest.UpdateDatetime)" Caption="@nameof(ChannelOperationRequest.UpdateDatetime).Humanize(LetterCasing.Sentence)" Sortable="false"/>
            </DataGrid>
        </ModalBody>
        <ModalFooter>
            <Button Color="Color.Secondary" Clicked="@HideModal">Back</Button>
        </ModalFooter>
    </ModalContent>
</Modal>

<Modal @ref="_channelLiquidityModal">
    @if (_selectedChannel != null)
    {
        <ModalContent Centered Scrollable Size="ModalSize.ExtraLarge">
            <ModalHeader>
                <ModalTitle>Liquidity management for channel: @_selectedChannel.ChanId </ModalTitle>
                <CloseButton/>
            </ModalHeader>
            <ModalBody>
                <Field>
                    <FieldLabel>Enable automated liquidity management</FieldLabel>
                    <Check TValue="bool" Checked="@_selectedChannel.IsAutomatedLiquidityEnabled" CheckedChanged="OnEnableLiquidityMgnmtChanged"></Check>

                </Field>

                @if (_selectedChannel.IsAutomatedLiquidityEnabled && _currentLiquidityRule != null)
                {
                    <Validations @ref="_channelManagementValidationsRef">

                        <Field>
                            <Validation Validator="ValidateLocalBalance">
                                <FieldLabel>Minimum local balance</FieldLabel>
                                <FieldHelp>Balance % that will fire a reverse swap if the channel balance goes below this percent (0 means optional)</FieldHelp>
                                <NumericEdit TValue="decimal?" Min="0M" Max="100M" @bind-Value="_currentLiquidityRule.MinimumLocalBalance">
                                    <Feedback>
                                        <ValidationError>The number should be between 0 and 100 and less than minimum remote balance</ValidationError>
                                    </Feedback>
                                </NumericEdit>
                            </Validation>
                        </Field>

                        <Field>
                            <Validation Validator="ValidateRemoteBalance">
                                <FieldLabel>Minimum remote balance</FieldLabel>
                                <FieldHelp>Balance % that will fire a swap if the channel balance goes above this percent (0 means optional)</FieldHelp>
                                <NumericEdit TValue="decimal?" Min="0M" Max="100M" @bind-Value="_currentLiquidityRule.MinimumRemoteBalance">
                                    <Feedback>
                                        <ValidationError>The number should be between 0 and 100 and bigger than minimum local balance</ValidationError>
                                    </Feedback>
                                </NumericEdit>
                            </Validation>
                        </Field>
                        <Field>
                            <Validation Validator="ValidateTargetBalance">
                                <FieldLabel>Target balance</FieldLabel>
                                <FieldHelp>Desired target balance % after a swap operation is performed</FieldHelp>
                                <NumericEdit TValue="decimal?" Min="0M" Max="100M" @bind-Value="_currentLiquidityRule.RebalanceTarget">
                                    <Feedback>
                                        <ValidationError>The number should be between 0 and 100 and in between minimum local and remote balance (0 means optional)</ValidationError>
                                    </Feedback>
                                </NumericEdit>
                            </Validation>
                        </Field>


                        <Field>
                            <Validation Validator="ValidationRule.IsSelected">
                                <FieldLabel>Wallet to use in Swaps operations</FieldLabel>
                                <SelectList TItem="Wallet"
                                            TValue="int"
                                            Data="@_availableWallets"
                                            SelectedValue="_currentLiquidityRule.WalletId"
                                            TextField="@((item) => item.Name)"
                                            ValueField="@((item) => item.Id)"
                                            SelectedValueChanged="@OnSelectedWalletChanged"
                                            DefaultItemText="Choose the wallet to fund/receive swap amounts">
                                    <Feedback>
                                        <ValidationError>A wallet for swaps operation must be selected as target/origin of funds</ValidationError>
                                    </Feedback>
                                </SelectList>
                            </Validation>
                        </Field>

                    </Validations>
                }

            </ModalBody>
            <ModalFooter>
                <Button Color="Color.Secondary" Clicked="@CloseChannelManagementModal">Cancel</Button>
                <Button Color="Color.Primary" Clicked="@SaveAndCloseChannelManagementModal">Save</Button>
            </ModalFooter>
        </ModalContent>
    }

</Modal>


@inject IChannelRepository ChannelRepository
@inject IToastService ToastService
@inject ClipboardService ClipboardService
@inject IMessageService MessageService
@inject ILightningService LightningService
@inject ILiquidityRuleRepository LiquidityRuleRepository
@inject IWalletRepository WalletRepository
@inject INodeRepository NodeRepository
@inject ILocalStorageService LocalStorageService

@code {
    private List<Channel>? _channels = new List<Channel>();
    private Channel? _selectedChannel;
    private bool _modalVisible;
    private bool _isUserNodeManager;
    private DataGrid<Channel>? _channelsDataGridRef;
    private Modal? _channelLiquidityModal;
    private List<Wallet> _availableWallets = new List<Wallet>();
    private LiquidityRule? _currentLiquidityRule = new LiquidityRule();
    private Validations? _channelManagementValidationsRef;
    private string _statusFilter = "Open";
    private int _sourceNodeIdFilter;
    private int _destinationNodeIdFilter;
    private List<Node> _nodes = new List<Node>();
    private List<Wallet> _wallets = new List<Wallet>();
    private int _filterWalletId;

    [CascadingParameter]
    private ApplicationUser? LoggedUser { get; set; }

    [CascadingParameter]
    private ClaimsPrincipal? ClaimsPrincipal { get; set; }

    private decimal _btcPrice;

    private ColumnLayout<ChannelsColumnName>? _channelsColumnLayout;
    private Dictionary<string, bool> _channelsColumns = new();
    private bool _columnsLoaded;
    // This dictionary is used to store the balance of each channel, key is the channel id, value is a tuple with the node id as local in the pair, local balance, remote balance
    private Dictionary<ulong, (int,long, long)> _channelsBalance = new();
    private DateTimeOffset _lastBalanceUpdate = DateTimeOffset.Now;

    public abstract class ChannelsColumnName
    {
        public static readonly ColumnDefault SOURCE_NODE = new("Source Node");
        public static readonly ColumnDefault DESTINATION_NODE = new("Destination Node");
        public static readonly ColumnDefault STATUS = new("Status");
        public static readonly ColumnDefault OPENED_WITH = new("Opened With");
        public static readonly ColumnDefault OUTPOINT = new("Outpoint");
        public static readonly ColumnDefault CAPACITY = new("Capacity (BTC)");
        public static readonly ColumnDefault PRIVATE = new("Private");
        public static readonly ColumnDefault CLOSE_ADDRESS = new("Close Address");
        public static readonly ColumnDefault CHANNEL_BALANCE = new("Channel Balance");
        public static readonly ColumnDefault CREATION_DATE = new("Creation Date");
        public static readonly ColumnDefault UPDATE_DATE = new("Update Date");
        public static readonly ColumnDefault CHANNEL_ID = new("Channel Id");
    }

    protected override async Task OnInitializedAsync()
    {
        _btcPrice = PriceConversionHelper.GetBtcToUsdPrice();
        if (_btcPrice == 0)
        {
            ToastService.ShowError("Bitcoin price in USD could not be retrieved.");
        }
        if (LoggedUser != null)
        {
            await FetchData();
            if (ClaimsPrincipal != null && ClaimsPrincipal.IsInRole(ApplicationUserRole.NodeManager.ToString()))
            {
                _isUserNodeManager = true;
            }
        }
    }

    private async Task FetchData()
    {
        _availableWallets = await WalletRepository.GetAvailableWallets();
        if (LoggedUser?.Id != null)
        {
            _channels = await ChannelRepository.GetAllManagedByUserNodes(LoggedUser.Id);
        }
        _nodes = await NodeRepository.GetAll();
        _wallets = await WalletRepository.GetAll();
        _channelsDataGridRef?.FilterData();
        _channelsBalance = await LightningService.GetChannelsBalance();
    }

    protected override async Task OnAfterRenderAsync(bool firstRender)
    {
        if (!firstRender && !_columnsLoaded)
        {
            await LoadColumnLayout();
        }
    }

    private async Task LoadColumnLayout()
    {
        _channelsColumns = await LocalStorageService.LoadStorage(nameof(ChannelsColumnName), ColumnHelpers.GetColumnsDictionary<ChannelsColumnName>());
        _columnsLoaded = true;
        StateHasChanged();
    }

    private async Task ShowConfirmedClose(Channel? channel, bool forceClose = false)
    {
        if (await MessageService.Confirm($"Are you sure you want to {(forceClose ? "force " : string.Empty)}close this channel?", "Confirmation"))
        {
            if (channel != null)
            {
                channel.DestinationNode = await NodeRepository.GetById(channel.DestinationNodeId) ?? throw new InvalidOperationException();
                channel.SourceNode = await NodeRepository.GetById(channel.SourceNodeId) ?? throw new InvalidOperationException();
                var result = await ChannelRepository.SafeRemove(channel, forceClose);

                if (!result.Item1)
                {
                    ToastService.ShowError("Something went wrong");
                }
                else
                {
                    ToastService.ShowSuccess("Channel closed successfully");
                    await FetchData();
                }
            }
            else
            {
                ToastService.ShowError("Something went wrong. Please refresh the page");
            }
        }
    }

    private void ShowModal(Channel channel)
    {
        _modalVisible = true;
        _selectedChannel = channel;
    }

    private void HideModal()
    {
        _modalVisible = false;
        _selectedChannel = null;
    }

    private async Task CopyStrToClipboard(string arg)
    {
        await ClipboardService.WriteTextAsync(arg);
        ToastService.ShowSuccess("Text copied");
    }

    private async Task<int> GetPercentageBalance(Channel channel)
    {
    //If the last update was more than 60 seconds ago, we update the balance dictionary
        if (DateTimeOffset.Now.Subtract(_lastBalanceUpdate).TotalSeconds > 60)
        {
            _channelsBalance = await LightningService.GetChannelsBalance();
            _lastBalanceUpdate = DateTimeOffset.Now;
        }

        try
        {
            var result = -1.0;
            if (_channelsBalance.TryGetValue(channel.ChanId, out var values))
            {
    // Extract the managed node ID from the tuple
                var managedNodeId = values.Item1;

    // Calculate the capacity as the sum of the second and third values in the tuple
                var capacity = values.Item2 + values.Item3;

    // Initialize the remote balance
                long remoteBalance;

    // Check if the source node ID of the channel is the same as the managed node ID
    // or if the source node is not managed
    // If either condition is true, set the remote balance to the third value in the tuple
                if (channel.SourceNodeId == managedNodeId || !channel.SourceNode.IsManaged)
                {
                    remoteBalance = values.Item3;
                }
                else
                {
    // If neither condition is true, set the remote balance to the second value in the tuple
                    remoteBalance = values.Item2;
                }

    // Calculate the result as the percentage of the remote balance to the capacity
                result = (remoteBalance / (double) capacity) * 100;


                result = Math.Round(result, 2);
            }


            return Convert.ToInt32(result);
        }
        catch (Exception)
        {
            ToastService.ShowError($"Channel balance for channel id:{channel.Id} could not be retrieved");
            return -1;
        }
    }

    private async Task OnSelectedWalletChanged(int arg)
    {
        if (_currentLiquidityRule != null) _currentLiquidityRule.WalletId = arg;
    }

    private async Task CloseChannelManagementModal()
    {
        if (_channelLiquidityModal != null) await _channelLiquidityModal.Close(CloseReason.UserClosing);
        await ClearManagementModal();
        await FetchData();
    }

    private async Task SaveAndCloseChannelManagementModal()
    {
        if (_channelManagementValidationsRef != null && await _channelManagementValidationsRef.ValidateAll())
        {
    //Save the channel
            if (_selectedChannel != null)
            {
                var updateResult = ChannelRepository.Update(_selectedChannel);
                if (!updateResult.Item1)
                {
                    ToastService.ShowError("Something went wrong");
                }
                else
                {
                    ToastService.ShowSuccess("Channel updated successfully");
                }
            }

    //Save the liquidity rule if the liquidity rule id is below or equal zero
            if (_currentLiquidityRule != null)
            {
                if (_currentLiquidityRule.Id <= 0)
                {
                    var liquidityRuleResult = await LiquidityRuleRepository.AddAsync(_currentLiquidityRule);
                    if (!liquidityRuleResult.Item1)
                    {
                        ToastService.ShowError("Something went wrong");
                    }
                    else
                    {
                        ToastService.ShowSuccess("Liquidity rule added successfully");
                    }
                }
                else
                {
                    var liquidityRuleResult = LiquidityRuleRepository.Update(_currentLiquidityRule);
                    if (!liquidityRuleResult.Item1)
                    {
                        ToastService.ShowError("Something went wrong");
                    }
                    else
                    {
                        ToastService.ShowSuccess("Liquidity rule updated successfully");
                    }
                }
            }

            await CloseChannelManagementModal();
        }
        else
        {
            ToastService.ShowError("Please fix the errors");
        }
    }

    private async Task ClearManagementModal()
    {
        _selectedChannel = null;
        _currentLiquidityRule = new LiquidityRule();
    }

    private async Task ShowChannelManagementModal(Channel channel)
    {
        await ClearManagementModal();

        _selectedChannel = channel;

        var destinationNode = channel.DestinationNode;
        var sourceNode = channel.SourceNode;
        var node = string.IsNullOrEmpty(sourceNode.ChannelAdminMacaroon) ? destinationNode : sourceNode;

    //If there is a liquidity rule for this channel, we load it, the first one
        _currentLiquidityRule = _selectedChannel?.LiquidityRules.FirstOrDefault() ?? new LiquidityRule
        {
            MinimumLocalBalance = 20,
            MinimumRemoteBalance = 80,
            RebalanceTarget = 50,
            ChannelId = channel.Id,
            NodeId = node.Id
        };

        if (_channelLiquidityModal != null) await _channelLiquidityModal.Show();
    }

    private async Task OnEnableLiquidityMgnmtChanged(bool enabledLiquidityMgnmt)
    {
        if (_selectedChannel != null)
        {
            _selectedChannel.IsAutomatedLiquidityEnabled = enabledLiquidityMgnmt;

            if (!enabledLiquidityMgnmt)
            {
                _currentLiquidityRule = null;
            }
            else
            {
                var node = string.IsNullOrEmpty(_selectedChannel.SourceNode.ChannelAdminMacaroon) ? _selectedChannel.DestinationNode : _selectedChannel.SourceNode;
                _currentLiquidityRule = _selectedChannel.LiquidityRules.FirstOrDefault() ?? new LiquidityRule
                {
                    MinimumLocalBalance = 20,
                    MinimumRemoteBalance = 80,
                    RebalanceTarget = 50,
                    ChannelId = _selectedChannel.Id,
                    NodeId = node.Id
                };
            }

            var updateResult = ChannelRepository.Update(_selectedChannel);

            if (!updateResult.Item1)
            {
                ToastService.ShowError("Something went wrong");
            }
            else
            {
                ToastService.ShowSuccess("Channel updated successfully");
            }
        }
    }

    private void ValidateTargetBalance(ValidatorEventArgs arg1)
    {
        if(_currentLiquidityRule == null) return;
    //Default validation status
        arg1.Status = ValidationStatus.Success;

    //If the value is 0 is valid
        if (_currentLiquidityRule.RebalanceTarget == 0 || _currentLiquidityRule.RebalanceTarget == null)
        {
            return;
        }
    //Check that the target balance is between 0 and 100
        if (_currentLiquidityRule.RebalanceTarget < 0 || _currentLiquidityRule.RebalanceTarget > 100)
        {
            arg1.Status = ValidationStatus.Error;
            arg1.ErrorText = "Target balance must be between 0 and 100";
        }


    //Check that the rebalancetarget of the current liquidity rule is between the mininum local and minimum remote balance
        if (_currentLiquidityRule.RebalanceTarget < _currentLiquidityRule.MinimumLocalBalance ||
            _currentLiquidityRule.RebalanceTarget > _currentLiquidityRule.MinimumRemoteBalance)
        {
            arg1.Status = ValidationStatus.Error;
            arg1.ErrorText = "Rebalance target must be between the minimum local and minimum remote balance";
        }
    }

    private void ValidateRemoteBalance(ValidatorEventArgs arg1)
    {
        if(_currentLiquidityRule == null) return;
    //Default validation status
        arg1.Status = ValidationStatus.Success;

    //If the minimum local balance is 0 this cannot be 0
        if ((_currentLiquidityRule.MinimumLocalBalance == 0 || _currentLiquidityRule.MinimumLocalBalance == null)
            && (_currentLiquidityRule.MinimumRemoteBalance == 0 || _currentLiquidityRule.MinimumRemoteBalance == null))
        {
            arg1.Status = ValidationStatus.Error;
            arg1.ErrorText = "Minimum remote balance cannot be 0 if the minimum local balance is 0";
        }

    //If the value is 0 is valid
        if (_currentLiquidityRule.MinimumRemoteBalance == 0 || _currentLiquidityRule.MinimumRemoteBalance == null)
        {
            return;
        }


    //Check that the minimum remote balance is between 0 and 100
        if (_currentLiquidityRule.MinimumRemoteBalance < 0 || _currentLiquidityRule.MinimumRemoteBalance > 100)
        {
            arg1.Status = ValidationStatus.Error;
            arg1.ErrorText = "Minimum remote balance must be between 0 and 100";
        }


    //Check that the Minimum remote balance must be greater than the minimum local balance
        if (_currentLiquidityRule.MinimumRemoteBalance <= _currentLiquidityRule.MinimumLocalBalance)
        {
            arg1.Status = ValidationStatus.Error;
            arg1.ErrorText = "Minimum remote balance must be greater than the minimum local balance";
        }
    }

    private void ValidateLocalBalance(ValidatorEventArgs arg1)
    {
        if (_currentLiquidityRule == null) return;
    //Default validation status
        arg1.Status = ValidationStatus.Success;
    //If the minimum remote balance is 0 this cannot be 0
        if ((_currentLiquidityRule.MinimumLocalBalance == 0 || _currentLiquidityRule.MinimumLocalBalance == null)
            && (_currentLiquidityRule.MinimumRemoteBalance == 0 || _currentLiquidityRule.MinimumRemoteBalance == null))
        {
            arg1.Status = ValidationStatus.Error;
            arg1.ErrorText = "Minimum local balance cannot be 0 if the minimum remote balance is 0";
        }

    //If the value is 0 is valid
        if (_currentLiquidityRule.MinimumRemoteBalance == 0 || _currentLiquidityRule.MinimumRemoteBalance == null)
        {
            return;
        }


    //Check that the balance is between 0 and 100

        if (_currentLiquidityRule.MinimumLocalBalance < 0 || _currentLiquidityRule.MinimumLocalBalance > 100)
        {
            arg1.Status = ValidationStatus.Error;
            arg1.ErrorText = "Minimum local balance must be between 0 and 100";
        }

    //Check that the Minimum local balance must be less than the minimum remote balance
        if (_currentLiquidityRule.MinimumLocalBalance >= _currentLiquidityRule.MinimumRemoteBalance)
        {
            arg1.Status = ValidationStatus.Error;
            arg1.ErrorText = "Minimum local balance must be less than the minimum remote balance";
        }
    }

    private bool OnStatusFilter(object? itemValue, object? searchValue)
    {
    //If searchValue is null, we set it to the filter initial value in the field
        searchValue ??= _statusFilter;
        if (searchValue is string statusFilter)
        {
            return statusFilter == "*" || statusFilter == itemValue?.ToString();
        }

        return true;
    }

    private bool OnWalletFilter(object? itemValue, object? searchValue)
    {
    //If the wallet is null it might be a externally created channel, so we return true
        if (itemValue == null) return true;

        return searchValue == null || (int) searchValue == 0 || (int) itemValue == (int) searchValue;
    }

    private bool OnSourceNodeIdFilter(object? itemValue, object? searchValue)
    {
    //If searchValue is null, we set it to the filter initial value in the field
        searchValue ??= _sourceNodeIdFilter;
        if (searchValue is int nodeIdFilter)
        {
            return nodeIdFilter == 0 || nodeIdFilter == itemValue as int?;
        }

        return true;
    }

    private bool OnDestinationNodeIdFilter(object? itemValue, object? searchValue)
    {
    //If searchValue is null, we set it to the filter initial value in the field
        searchValue ??= _destinationNodeIdFilter;
        if (searchValue is int nodeIdFilter)
        {
            return nodeIdFilter == 0 || nodeIdFilter == itemValue as int?;
        }

        return true;
    }


    private async Task MarkAsClosed(Channel contextItem)
    {
        var result = await ChannelRepository.MarkAsClosed(contextItem);

        if (result.Item1)
        {
            ToastService.ShowSuccess("Channel marked as closed");
        }
        else
        {
            ToastService.ShowError("Something went wrong: " + result.Item2);
        }

        await FetchData();
    }

    private bool CheckDisableCloseChannelButton(Channel channel)
    {
        var lastRequest = channel.ChannelOperationRequests.LastOrDefault();
<<<<<<< HEAD
        if (channel.CreatedByNodeGuard == false) return true;
        if (lastRequest == null) return false;
        return channel.Status == Channel.ChannelStatus.Closed|| (lastRequest.RequestType == OperationRequestType.Close
                                                                 && lastRequest.Status == ChannelOperationRequestStatus.OnChainConfirmed
                                                                 || lastRequest.Status == ChannelOperationRequestStatus.OnChainConfirmationPending);
=======
        
        // If the channel is not created by the node guard, we dont disable the button
        if (lastRequest == null || channel.CreatedByNodeGuard == false) return false;
        
        // If the channel is created by the node guard, we disable the button if the channel is closed or if the last request is a close request and is confirmed or is pending confirmation
        return channel.Status == Channel.ChannelStatus.Closed || (lastRequest.RequestType == OperationRequestType.Close
                                                                  && lastRequest.Status == ChannelOperationRequestStatus.OnChainConfirmed
                                                                  || lastRequest.Status == ChannelOperationRequestStatus.OnChainConfirmationPending);
>>>>>>> 111fbcca
    }

    private void OnColumnLayoutUpdate()
    {
        StateHasChanged();
    }

    private bool IsColumnVisible(ColumnDefault column)
    {
        if (_channelsColumnLayout == null)
        {
            return true;
        }
        return _channelsColumnLayout.IsColumnVisible(column);
    }

}<|MERGE_RESOLUTION|>--- conflicted
+++ resolved
@@ -823,13 +823,6 @@
     private bool CheckDisableCloseChannelButton(Channel channel)
     {
         var lastRequest = channel.ChannelOperationRequests.LastOrDefault();
-<<<<<<< HEAD
-        if (channel.CreatedByNodeGuard == false) return true;
-        if (lastRequest == null) return false;
-        return channel.Status == Channel.ChannelStatus.Closed|| (lastRequest.RequestType == OperationRequestType.Close
-                                                                 && lastRequest.Status == ChannelOperationRequestStatus.OnChainConfirmed
-                                                                 || lastRequest.Status == ChannelOperationRequestStatus.OnChainConfirmationPending);
-=======
         
         // If the channel is not created by the node guard, we dont disable the button
         if (lastRequest == null || channel.CreatedByNodeGuard == false) return false;
@@ -838,7 +831,6 @@
         return channel.Status == Channel.ChannelStatus.Closed || (lastRequest.RequestType == OperationRequestType.Close
                                                                   && lastRequest.Status == ChannelOperationRequestStatus.OnChainConfirmed
                                                                   || lastRequest.Status == ChannelOperationRequestStatus.OnChainConfirmationPending);
->>>>>>> 111fbcca
     }
 
     private void OnColumnLayoutUpdate()
