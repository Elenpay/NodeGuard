@page "/channels"
@using System.Security.Claims
@using Humanizer
@using NBitcoin
@using Polly
@using Channel = FundsManager.Data.Models.Channel
@attribute [Authorize(Roles = "NodeManager")]
<PageTitle>Active Channels</PageTitle>
<h3 class="custom-primary">Channels</h3>

<Row>
    <Column ColumnSize="ColumnSize.Is12">
        <DataGrid TItem="Channel"
                  @ref="_channelsDataGridRef"
                  Data="@_channels"
                  Editable
                  EditMode=DataGridEditMode.Inline
                  Responsive
                  ResizeMode="TableResizeMode.Columns"
                  ShowPager="true"
                  ShowPageSizes="true"
                  PageSize="25"
                  Filterable="true">
            <DataGridColumns>
                <DataGridCommandColumn TItem="Channel">
                    <NewCommandTemplate>
                        <Button Color="Color.Success" TextColor="TextColor.Light" hidden Clicked="@context.Clicked">New</Button>
                    </NewCommandTemplate>
                    <EditCommandTemplate>
                        <Button Color="Color.Primary" hidden Clicked="@context.Clicked">Edit</Button>
                    </EditCommandTemplate>
                    <DeleteCommandTemplate>
                        <Dropdown>
                            <DropdownToggle Color="Color.Primary">
                            </DropdownToggle>
                            <DropdownMenu>
                                @if (_IsUserNodeManager)
                                {
                                    <DropdownItem Disabled="context.Item.Status == Channel.ChannelStatus.Closed" Clicked="@(() => ShowChannelManagementModal(context.Item))">Manage</DropdownItem>
                                    <DropdownItem Disabled="@(checkDisableCloseChannelButton(context.Item))" Clicked="() => ShowConfirmedClose(context.Item)">Close</DropdownItem>
                                    <DropdownItem Disabled="@(checkDisableCloseChannelButton(context.Item))" Clicked="() => ShowConfirmedClose(context.Item, true)">Force close</DropdownItem>
                                    <DropdownItem Disabled="@(checkDisableCloseChannelButton(context.Item))" Clicked="() => MarkAsClosed(context.Item)">Mark as closed</DropdownItem>
                                    <DropdownItem Clicked="@(() => ShowModal(context.Item))">Requests</DropdownItem>
                                }
                            </DropdownMenu>
                        </Dropdown>
                    </DeleteCommandTemplate>
                </DataGridCommandColumn>
                <DataGridColumn TItem="Channel" Field="@nameof(Channel.SourceNodeId)" Caption="Source node" CustomFilter="OnSourceNodeIdFilter" Filterable="true" Sortable="false" Displayable="@IsColumnVisible(ChannelsColumnName.SourceNode)">
                    <FilterTemplate>
                        <Select TValue="int" SelectedValue="@((int) _sourceNodeIdFilter)" SelectedValueChanged="@(value => { _sourceNodeIdFilter = value; context.TriggerFilterChange(_sourceNodeIdFilter); })">
                            <SelectItem Value="@(0)">All</SelectItem>
                            @foreach (var node in _nodes)
                            {
                                <SelectItem Value="@(node.Id)">@(node.Name)(@(StringHelper.TruncateHeadAndTail(node.PubKey, 5)))</SelectItem>
                            }
                        </Select>
                    </FilterTemplate>
                    <DisplayTemplate>
                        @{
                            var sourceNode = Task.Run(() => NodeRepository.GetById(context.SourceNodeId)).Result;
                            @(sourceNode.Name + " " + StringHelper.TruncateHeadAndTail(sourceNode.PubKey, 5))
                        }
                    </DisplayTemplate>
                </DataGridColumn>
                <DataGridColumn TItem="Channel" Field="@nameof(Channel.DestinationNodeId)" Caption="Destination node" CustomFilter="OnDestinationNodeIdFilter" Filterable="true" Sortable="false" Displayable="@IsColumnVisible(ChannelsColumnName.DestinationNode)">
                    <FilterTemplate>
                        <Select TValue="int" SelectedValue="@((int) _destinationNodeIdFilter)" SelectedValueChanged="@(value => { _destinationNodeIdFilter = value; context.TriggerFilterChange(_destinationNodeIdFilter); })">
                            <SelectItem Value="@(0)">All</SelectItem>
                            @foreach (var node in _nodes)
                            {
                                <SelectItem Value="@(node.Id)">@(node.Name)(@(StringHelper.TruncateHeadAndTail(node.PubKey, 5)))</SelectItem>
                            }
                        </Select>
                    </FilterTemplate>
                    <DisplayTemplate>
                        @{
                            var destinationNode = Task.Run(() => NodeRepository.GetById(context.DestinationNodeId)).Result;
                            @(destinationNode.Name + " " + StringHelper.TruncateHeadAndTail(destinationNode.PubKey, 5))
                        }
                    </DisplayTemplate>
                </DataGridColumn>
                <DataGridColumn TItem="Channel" Field="@nameof(Channel.Status)" Caption="@nameof(Channel.Status)" CustomFilter="OnStatusFilter" Filterable="true" Sortable="false" Displayable="@IsColumnVisible(ChannelsColumnName.Status)">
                    <FilterTemplate>
                        <Select TValue="string" SelectedValue="@((string) _statusFilter)" SelectedValueChanged="@(value => { _statusFilter = value; context.TriggerFilterChange(_statusFilter); })">
                            <SelectItem Value="@("")">All</SelectItem>
                            <SelectItem Value="@(Channel.ChannelStatus.Open.Humanize())">@Channel.ChannelStatus.Open.Humanize()</SelectItem>
                            <SelectItem Value="@(Channel.ChannelStatus.Closed.Humanize())">@Channel.ChannelStatus.Closed.Humanize()</SelectItem>
                        </Select>
                    </FilterTemplate>
                    <DisplayTemplate>
                        @context.Status.ToString("G")
                    </DisplayTemplate>
                </DataGridColumn>
                <DataGridColumn TItem="Channel" Field="@nameof(Channel.OpenedWithId)" Caption="Opened with" CustomFilter="OnWalletFilter" Filterable="true" Displayable="@IsColumnVisible(ChannelsColumnName.OpenedWith)">
                    <FilterTemplate>
                        <Select TValue="int" SelectedValue="@(_filterWalletId)" SelectedValueChanged="@(value => { _filterWalletId = value; context.TriggerFilterChange(_filterWalletId); })">
                            <SelectItem Value="@(0)">All</SelectItem>
                            @foreach (var wallet in _wallets)
                            {
                                <SelectItem Value="@(wallet.Id)">@wallet.Name</SelectItem>
                            }
                        </Select>
                    </FilterTemplate>
                    <DisplayTemplate>
                        @{
                            Wallet wallet = null;
                            if (context.OpenedWithId != null)
                            {
                                wallet = Task.Run(() => WalletRepository.GetById((int) context.OpenedWithId)).Result;
                            }
                            @(wallet == null ? "Unknown" : wallet.Name)
                        }
                    </DisplayTemplate>
                </DataGridColumn>
                <DataGridColumn TItem="Channel" Field="@nameof(Channel.FundingTx)" Caption="OutPoint" Filterable="false" Sortable="false" Displayable="@IsColumnVisible(ChannelsColumnName.Outpoint)">
                    <DisplayTemplate>
                        @StringHelper.TruncateHeadAndTail(context.FundingTx, 5):@context.FundingTxOutputIndex
                        <Button Color="Color.Primary" Clicked="@(() => CopyStrToClipboard($"{context.FundingTx}:{context.FundingTxOutputIndex}"))">
                            <i class="oi oi-clipboard"></i>
                        </Button>
                    </DisplayTemplate>
                </DataGridColumn>
                <DataGridNumericColumn TItem="Channel" Field="@nameof(Channel.SatsAmount)" Caption="Capacity (BTC)" Filterable="false" Sortable="true" Displayable="@IsColumnVisible(ChannelsColumnName.Capacity)">
                    <DisplayTemplate>
                        @{
                            var btcAmount = new Money(context.SatsAmount, MoneyUnit.Satoshi).ToUnit(MoneyUnit.BTC);
                            @($"{btcAmount:f8} BTC")
                            @($" ({Math.Round(PriceConversionHelper.BtcToUsdConversion(btcAmount, _btcPrice), 2)} USD)")
                        }
                    </DisplayTemplate>
                </DataGridNumericColumn>
                <DataGridColumn TItem="Channel" Field="@nameof(Channel.IsPrivate)" Caption="Private" Filterable="false" Sortable="true" Displayable="@IsColumnVisible(ChannelsColumnName.Private)"/>
                <DataGridColumn TItem="Channel" Field="@nameof(Channel.BtcCloseAddress)" Caption="Close address" Filterable="false" Sortable="false" Displayable="@IsColumnVisible(ChannelsColumnName.CloseAddress)">

                    <DisplayTemplate>
                        @if (!string.IsNullOrEmpty(context.BtcCloseAddress))
                        {
                            @StringHelper.TruncateHeadAndTail(context.BtcCloseAddress, 5)
                            <Button Color="Color.Primary" Clicked="@(() => CopyStrToClipboard(context.BtcCloseAddress))">
                                <i class="oi oi-clipboard"></i>
                            </Button>
                        }
                    </DisplayTemplate>

                </DataGridColumn>
                <DataGridColumn TItem="Channel" Caption="Channel Balance" Filterable="false" Displayable="@IsColumnVisible(ChannelsColumnName.ChannelBalance)">
                    <DisplayTemplate>
                        @{
                            var balance = Task.Run(() => GetPercentageBalance(context)).Result;
                           
                        }
                        @if (balance >= 0)
                        {
                            <Progress Color="Color.Primary" Value="@balance"/>
                            <Text>
                                @{
                                    @($"{balance}%")
                                }
                            </Text>
                        }
                        else
                        {
                            <p>Not available</p>
                        }

                    </DisplayTemplate>
                </DataGridColumn>
                <DataGridColumn TItem="Channel" Field="@nameof(Channel.CreationDatetime)" Caption="@nameof(Channel.CreationDatetime).Humanize(LetterCasing.Sentence)" Sortable="true" Displayable="@IsColumnVisible(ChannelsColumnName.CreationDate)"/>
                <DataGridColumn TItem="Channel" Field="@nameof(Channel.UpdateDatetime)" Caption="@nameof(Channel.UpdateDatetime).Humanize(LetterCasing.Sentence)" Sortable="true" Displayable="@IsColumnVisible(ChannelsColumnName.UpdateDate)"/>
                <DataGridColumn TItem="Channel" Field="@nameof(Channel.ChanId)" Caption="Channel Id" Sortable="false" Displayable="@IsColumnVisible(ChannelsColumnName.ChannelId)">
                    <DisplayTemplate>
                        <a href="@(Constants.AMBOSS_ENDPOINT + "/edge/" + context.ChanId)" target="_blank">
                            @context.ChanId
                        </a>
                    </DisplayTemplate>
                </DataGridColumn>
                <DataGridColumn TItem="Channel" Displayable="true">
                    <FilterTemplate>
                        <ColumnLayout @ref="ChannelsColumnLayout" Columns="@ChannelsColumns" ColumnType="ChannelsColumnName" OnUpdate="@OnColumnLayoutUpdate"/>
                    </FilterTemplate>
                </DataGridColumn>
            </DataGridColumns>
        </DataGrid>
    </Column>
</Row>
<Modal @bind-Visible="@_modalVisible">
    <ModalContent Centered Scrollable Size="ModalSize.ExtraLarge">
        <ModalHeader>
            <ModalTitle>Channels requests related to Channel: @_selectedChannel?.ChanId</ModalTitle>
            <CloseButton/>
        </ModalHeader>
        <ModalBody>
            <DataGrid TItem="ChannelOperationRequest"
                      Data=@_selectedChannel?.ChannelOperationRequests
                      Sortable="false"
                      ShowCaptions="true">
                <DataGridColumn Field="@nameof(ChannelOperationRequest.Id)" Caption="@nameof(ChannelOperationRequest.Id)"/>
                <DataGridColumn Field="@nameof(ChannelOperationRequest.User)" Caption="Created by"/>
                <DataGridColumn Field="@nameof(ChannelOperationRequest.RequestType)" Caption="Request type"/>
                <DataGridColumn TItem="ChannelOperationRequest" Field="SourceNode.Name" Caption="Source Node" Sortable="false" Displayable="true"/>
                <DataGridColumn TItem="ChannelOperationRequest" Field="DestNode.Name" Caption="Remote Node" Sortable="false" Displayable="true"/>
                <DataGridColumn TItem="ChannelOperationRequest" Field="Wallet.Name" Caption="Wallet" Sortable="false" Displayable="true"/>
                <DataGridColumn TItem="ChannelOperationRequest" Field="@nameof(ChannelOperationRequest.Amount)" Caption="Value" Sortable="false" Displayable="true">
                    <DisplayTemplate>
                        @{
                            @($"{context.Amount:f8} BTC")
                            @($" ({Math.Round(PriceConversionHelper.BtcToUsdConversion(context.Amount, _btcPrice), 2)} USD)")
                        }
                    </DisplayTemplate>
                </DataGridColumn>
                <DataGridColumn TItem="ChannelOperationRequest" Caption="Signatures Collected" Sortable="false" Displayable="true">
                    <DisplayTemplate>
                        @if (context.RequestType == OperationRequestType.Open)
                        {
                            var signaturesCollected = context.NumberOfSignaturesCollected + (context.Wallet.IsSingleSig ? 0 : 1);
                            var signaturesRequired = context?.Wallet?.MofN ?? 0;
                            @($"{signaturesCollected} out of {signaturesRequired}")
                        }
                        else
                        {
                            <p>N/A</p>
                        }

                    </DisplayTemplate>
                </DataGridColumn>
                <DataGridColumn TItem="ChannelOperationRequest" Field="@nameof(ChannelOperationRequest.Status)" Caption="Status" Sortable="false" Displayable="true"/>
                <DataGridColumn TItem="ChannelOperationRequest" Field="@nameof(ChannelOperationRequest.CreationDatetime)" Caption="@nameof(ChannelOperationRequest.CreationDatetime).Humanize(LetterCasing.Sentence)" Sortable="true" SortDirection="SortDirection.Descending"/>
                <DataGridColumn TItem="ChannelOperationRequest" Field="@nameof(ChannelOperationRequest.UpdateDatetime)" Caption="@nameof(ChannelOperationRequest.UpdateDatetime).Humanize(LetterCasing.Sentence)" Sortable="false"/>
            </DataGrid>
        </ModalBody>
        <ModalFooter>
            <Button Color="Color.Secondary" Clicked="@HideModal">Back</Button>
        </ModalFooter>
    </ModalContent>
</Modal>

<Modal @ref="_channelLiquidityModal">
    @if (_selectedChannel != null)
    {
        <ModalContent Centered Scrollable Size="ModalSize.ExtraLarge">
            <ModalHeader>
                <ModalTitle>Liquidity management for channel: @_selectedChannel.ChanId </ModalTitle>
                <CloseButton/>
            </ModalHeader>
            <ModalBody>
                <Field>
                    <FieldLabel>Enable automated liquidity management</FieldLabel>
                    <Check TValue="bool" Checked="@_selectedChannel.IsAutomatedLiquidityEnabled" CheckedChanged="OnEnableLiquidityMgnmtChanged"></Check>

                </Field>

                @if (_selectedChannel.IsAutomatedLiquidityEnabled)
                {
                    <Validations @ref="_channelManagementValidationsRef">

                        <Field>
                            <Validation Validator="ValidateLocalBalance">
                                <FieldLabel>Minimum local balance</FieldLabel>
                                <FieldHelp>Balance % that will fire a reverse swap if the channel balance goes below this percent (0 means optional)</FieldHelp>
                                <NumericEdit TValue="decimal?" Min="0M" Max="100M" @bind-Value="_currentLiquidityRule.MinimumLocalBalance">
                                    <Feedback>
                                        <ValidationError>The number should be between 0 and 100 and less than minimum remote balance</ValidationError>
                                    </Feedback>
                                </NumericEdit>
                            </Validation>
                        </Field>

                        <Field>
                            <Validation Validator="ValidateRemoteBalance">
                                <FieldLabel>Minimum remote balance</FieldLabel>
                                <FieldHelp>Balance % that will fire a swap if the channel balance goes above this percent (0 means optional)</FieldHelp>
                                <NumericEdit TValue="decimal?" Min="0M" Max="100M" @bind-Value="_currentLiquidityRule.MinimumRemoteBalance">
                                    <Feedback>
                                        <ValidationError>The number should be between 0 and 100 and bigger than minimum local balance</ValidationError>
                                    </Feedback>
                                </NumericEdit>
                            </Validation>
                        </Field>
                        <Field>
                            <Validation Validator="ValidateTargetBalance">
                                <FieldLabel>Target balance</FieldLabel>
                                <FieldHelp>Desired target balance % after a swap operation is performed</FieldHelp>
                                <NumericEdit TValue="decimal?" Min="0M" Max="100M" @bind-Value="_currentLiquidityRule.RebalanceTarget">
                                    <Feedback>
                                        <ValidationError>The number should be between 0 and 100 and in between minimum local and remote balance (0 means optional)</ValidationError>
                                    </Feedback>
                                </NumericEdit>
                            </Validation>
                        </Field>


                        <Field>
                            <Validation Validator="ValidationRule.IsSelected">
                                <FieldLabel>Wallet to use in Swaps operations</FieldLabel>
                                <SelectList TItem="Wallet"
                                            TValue="int"
                                            Data="@_availableWallets"
                                            SelectedValue="_currentLiquidityRule.WalletId"
                                            TextField="@((item) => item.Name)"
                                            ValueField="@((item) => item.Id)"
                                            SelectedValueChanged="@OnSelectedWalletChanged"
                                            DefaultItemText="Choose the wallet to fund/receive swap amounts">
                                    <Feedback>
                                        <ValidationError>A wallet for swaps operation must be selected as target/origin of funds</ValidationError>
                                    </Feedback>
                                </SelectList>
                            </Validation>
                        </Field>

                    </Validations>
                }

            </ModalBody>
            <ModalFooter>
                <Button Color="Color.Secondary" Clicked="@CloseChannelManagementModal">Cancel</Button>
                <Button Color="Color.Primary" Clicked="@SaveAndCloseChannelManagementModal">Save</Button>
            </ModalFooter>
        </ModalContent>
    }

</Modal>


@inject IChannelRepository ChannelRepository
@inject IToastService ToastService
@inject ClipboardService ClipboardService
@inject IMessageService MessageService
@inject ILightningService LightningService
@inject ILiquidityRuleRepository LiquidityRuleRepository
@inject IWalletRepository WalletRepository
@inject INodeRepository NodeRepository
@inject ILocalStorageService LocalStorageService

@code {
    private List<Channel>? _channels = new List<Channel>();
    private Channel? _selectedChannel;
    private bool _modalVisible;
    private bool _IsUserNodeManager = false;
    private DataGrid<Channel> _channelsDataGridRef;
    private Modal? _channelLiquidityModal;
    private List<Wallet> _availableWallets = new List<Wallet>();
    private LiquidityRule _currentLiquidityRule = new LiquidityRule();
    private Validations _channelManagementValidationsRef;
    private string _statusFilter = "Open";
    private int _sourceNodeIdFilter = 0;
    private int _destinationNodeIdFilter = 0;
    private List<Node> _nodes = new List<Node>();
    private List<Wallet> _wallets = new List<Wallet>();
    private int _filterWalletId;

    [CascadingParameter]
    private ApplicationUser? LoggedUser { get; set; }

    [CascadingParameter]
    private ClaimsPrincipal? ClaimsPrincipal { get; set; }

    private decimal _btcPrice;

    private ColumnLayout<ChannelsColumnName> ChannelsColumnLayout;
    private Dictionary<string, bool> ChannelsColumns = new();
    private bool columnsLoaded;
    // This dictionary is used to store the balance of each channel, key is the channel id, value is a tuple with the node id as local in the pair, local balance, remote balance
    private Dictionary<ulong, (int,long, long)> _channelsBalance = new();
    private DateTimeOffset _lastBalanceUpdate = DateTimeOffset.Now;

    public abstract class ChannelsColumnName
    {
        public static readonly ColumnDefault SourceNode = new("Source Node");
        public static readonly ColumnDefault DestinationNode = new("Destination Node");
        public static readonly ColumnDefault Status = new("Status");
        public static readonly ColumnDefault OpenedWith = new("Opened With");
        public static readonly ColumnDefault Outpoint = new("Outpoint");
        public static readonly ColumnDefault Capacity = new("Capacity (BTC)");
        public static readonly ColumnDefault Private = new("Private");
        public static readonly ColumnDefault CloseAddress = new("Close Address");
        public static readonly ColumnDefault ChannelBalance = new("Channel Balance");
        public static readonly ColumnDefault CreationDate = new("Creation Date");
        public static readonly ColumnDefault UpdateDate = new("Update Date");
        public static readonly ColumnDefault ChannelId = new("Channel Id");
    }

    protected override async Task OnInitializedAsync()
    {
        _btcPrice = PriceConversionHelper.GetBtcToUsdPrice();
        if (_btcPrice == 0)
        {
            ToastService.ShowError("Bitcoin price in USD could not be retrieved.");
        }
        if (LoggedUser != null)
        {
            await FetchData();
            if (ClaimsPrincipal != null && ClaimsPrincipal.IsInRole(ApplicationUserRole.NodeManager.ToString()))
            {
                _IsUserNodeManager = true;
            }
        }
    }

    private async Task FetchData()
    {
        _availableWallets = await WalletRepository.GetAvailableWallets();
        _channels = await ChannelRepository.GetAllManagedByUserNodes(LoggedUser.Id);
        _nodes = await NodeRepository.GetAll();
        _wallets = await WalletRepository.GetAll();
        _channelsDataGridRef.FilterData();
        _channelsBalance = await LightningService.GetChannelsBalance();
    }

    protected override async Task OnAfterRenderAsync(bool firstRender)
    {
        if (!firstRender && !columnsLoaded)
        {
            await LoadColumnLayout();
        }
    }

    private async Task LoadColumnLayout()
    {
        ChannelsColumns = await LocalStorageService.LoadStorage(nameof(ChannelsColumnName), ColumnHelpers.GetColumnsDictionary<ChannelsColumnName>());
        columnsLoaded = true;
        StateHasChanged();
    }

    private async Task ShowConfirmedClose(Channel channel, bool forceClose = false)
    {
        if (await MessageService.Confirm($"Are you sure you want to {(forceClose ? "force " : string.Empty)}close this channel?", "Confirmation"))
        {
            if (channel != null)
            {
                channel.DestinationNode = await NodeRepository.GetById(channel.DestinationNodeId);
                channel.SourceNode = await NodeRepository.GetById(channel.SourceNodeId);
                var result = await ChannelRepository.SafeRemove(channel, forceClose);

                if (!result.Item1)
                {
                    ToastService.ShowError("Something went wrong");
                }
                else
                {
                    ToastService.ShowSuccess("Channel closed successfully");
                    await FetchData();
                }
            }
            else
            {
                ToastService.ShowError("Something went wrong. Please refresh the page");
            }
        }
    }

    private void ShowModal(Channel channel)
    {
        _modalVisible = true;
        _selectedChannel = channel;
    }

    private void HideModal()
    {
        _modalVisible = false;
        _selectedChannel = null;
    }

    private async Task CopyStrToClipboard(string arg)
    {
        await ClipboardService.WriteTextAsync(arg);
        ToastService.ShowSuccess("Text copied");
    }

    private async Task<int> GetPercentageBalance(Channel channel)
    {
        //If the last update was more than 60 seconds ago, we update the balance dictionary
        if (DateTimeOffset.Now.Subtract(_lastBalanceUpdate).TotalSeconds > 60)
        {
            _channelsBalance = await LightningService.GetChannelsBalance();
            _lastBalanceUpdate = DateTimeOffset.Now;
        }
        
        try
        {
            var result = -1.0;
            if (_channelsBalance.TryGetValue(channel.ChanId, out var values))
            {
                var sourceNodeId = values.Item1;
                //If the source node is the local node, the remote balance is the third value, otherwise is the second
                var capacity = values.Item2 + values.Item3;
                if (sourceNodeId == channel.SourceNodeId)
                {
                    result = (values.Item3 / (double) capacity) * 100;
                }
                else
                {
                    result = (values.Item2 / (double) capacity) * 100;
                }
                
                result = Math.Round(result, 2);
            }


            return Convert.ToInt32(result);
        }
        catch (Exception e)
        {
            ToastService.ShowError($"Channel balance for channel id:{channel.Id} could not be retrieved");
            return -1;
        }
    }

    private async Task OnSelectedWalletChanged(int arg)
    {
        _currentLiquidityRule.WalletId = arg;
    }

    private async Task CloseChannelManagementModal()
    {
        await _channelLiquidityModal?.Close(CloseReason.UserClosing);
        await ClearManagementModal();
        await FetchData();
    }

    private async Task SaveAndCloseChannelManagementModal()
    {
        if (await _channelManagementValidationsRef.ValidateAll())
        {
    //Save the channel
            var updateResult = ChannelRepository.Update(_selectedChannel);
            if (!updateResult.Item1)
            {
                ToastService.ShowError("Something went wrong");
            }
            else
            {
                ToastService.ShowSuccess("Channel updated successfully");
            }

    //Save the liquidity rule if the liquidity rule id is below or equal zero
            if (_currentLiquidityRule != null)
            {
                if (_currentLiquidityRule.Id <= 0)
                {
                    var liquidityRuleResult = await LiquidityRuleRepository.AddAsync(_currentLiquidityRule);
                    if (!liquidityRuleResult.Item1)
                    {
                        ToastService.ShowError("Something went wrong");
                    }
                    else
                    {
                        ToastService.ShowSuccess("Liquidity rule added successfully");
                    }
                }
                else
                {
                    var liquidityRuleResult = LiquidityRuleRepository.Update(_currentLiquidityRule);
                    if (!liquidityRuleResult.Item1)
                    {
                        ToastService.ShowError("Something went wrong");
                    }
                    else
                    {
                        ToastService.ShowSuccess("Liquidity rule updated successfully");
                    }
                }
            }

            await CloseChannelManagementModal();
        }
        else
        {
            ToastService.ShowError("Please fix the errors");
        }
    }

    private async Task ClearManagementModal()
    {
        _selectedChannel = null;
        _currentLiquidityRule = new LiquidityRule();
    }

    private async Task ShowChannelManagementModal(Channel channel)
    {
        await ClearManagementModal();

        _selectedChannel = channel;

        var destinationNode = await NodeRepository.GetById(channel.DestinationNodeId);
        var sourceNode = await NodeRepository.GetById(channel.SourceNodeId);
        var node = String.IsNullOrEmpty(sourceNode.ChannelAdminMacaroon) ? destinationNode : sourceNode;

    //If there is a liquidity rule for this channel, we load it, the first one
        _currentLiquidityRule = _selectedChannel?.LiquidityRules.FirstOrDefault() ?? new LiquidityRule
        {
            MinimumLocalBalance = 20,
            MinimumRemoteBalance = 80,
            RebalanceTarget = 50,
            ChannelId = channel.Id,
            NodeId = node.Id
        };

        await _channelLiquidityModal?.Show();
    }

    private async Task OnEnableLiquidityMgnmtChanged(bool obj)
    {
        _selectedChannel.IsAutomatedLiquidityEnabled = obj;

        if (!obj) _currentLiquidityRule = null;

        var updateResult = ChannelRepository.Update(_selectedChannel);

        if (!updateResult.Item1)
        {
            ToastService.ShowError("Something went wrong");
        }
        else
        {
            ToastService.ShowSuccess("Channel updated successfully");
        }
    }

    private void ValidateTargetBalance(ValidatorEventArgs arg1)
    {
    //Default validation status
        arg1.Status = ValidationStatus.Success;

    //If the value is 0 is valid
        if (_currentLiquidityRule.RebalanceTarget == 0 || _currentLiquidityRule.RebalanceTarget == null)
        {
            return;
        }
    //Check that the target balance is between 0 and 100
        if (_currentLiquidityRule.RebalanceTarget < 0 || _currentLiquidityRule.RebalanceTarget > 100)
        {
            arg1.Status = ValidationStatus.Error;
            arg1.ErrorText = "Target balance must be between 0 and 100";
        }


    //Check that the rebalancetarget of the current liquidity rule is between the mininum local and minimum remote balance
        if (_currentLiquidityRule.RebalanceTarget < _currentLiquidityRule.MinimumLocalBalance ||
            _currentLiquidityRule.RebalanceTarget > _currentLiquidityRule.MinimumRemoteBalance)
        {
            arg1.Status = ValidationStatus.Error;
            arg1.ErrorText = "Rebalance target must be between the minimum local and minimum remote balance";
        }
    }

    private void ValidateRemoteBalance(ValidatorEventArgs arg1)
    {
    //Default validation status
        arg1.Status = ValidationStatus.Success;

    //If the minimum local balance is 0 this cannot be 0
        if ((_currentLiquidityRule.MinimumLocalBalance == 0 || _currentLiquidityRule.MinimumLocalBalance == null)
            && (_currentLiquidityRule.MinimumRemoteBalance == 0 || _currentLiquidityRule.MinimumRemoteBalance == null))
        {
            arg1.Status = ValidationStatus.Error;
            arg1.ErrorText = "Minimum remote balance cannot be 0 if the minimum local balance is 0";
        }

    //If the value is 0 is valid
        if (_currentLiquidityRule.MinimumRemoteBalance == 0 || _currentLiquidityRule.MinimumRemoteBalance == null)
        {
            return;
        }


    //Check that the minimum remote balance is between 0 and 100
        if (_currentLiquidityRule.MinimumRemoteBalance < 0 || _currentLiquidityRule.MinimumRemoteBalance > 100)
        {
            arg1.Status = ValidationStatus.Error;
            arg1.ErrorText = "Minimum remote balance must be between 0 and 100";
        }


    //Check that the Minimum remote balance must be greater than the minimum local balance
        if (_currentLiquidityRule.MinimumRemoteBalance <= _currentLiquidityRule.MinimumLocalBalance)
        {
            arg1.Status = ValidationStatus.Error;
            arg1.ErrorText = "Minimum remote balance must be greater than the minimum local balance";
        }
    }

    private void ValidateLocalBalance(ValidatorEventArgs arg1)
    {
    //Default validation status
        arg1.Status = ValidationStatus.Success;
    //If the minimum remote balance is 0 this cannot be 0
        if ((_currentLiquidityRule.MinimumLocalBalance == 0 || _currentLiquidityRule.MinimumLocalBalance == null)
            && (_currentLiquidityRule.MinimumRemoteBalance == 0 || _currentLiquidityRule.MinimumRemoteBalance == null))
        {
            arg1.Status = ValidationStatus.Error;
            arg1.ErrorText = "Minimum local balance cannot be 0 if the minimum remote balance is 0";
        }

    //If the value is 0 is valid
        if (_currentLiquidityRule.MinimumRemoteBalance == 0 || _currentLiquidityRule.MinimumRemoteBalance == null)
        {
            return;
        }


    //Check that the balance is between 0 and 100

        if (_currentLiquidityRule.MinimumLocalBalance < 0 || _currentLiquidityRule.MinimumLocalBalance > 100)
        {
            arg1.Status = ValidationStatus.Error;
            arg1.ErrorText = "Minimum local balance must be between 0 and 100";
        }

    //Check that the Minimum local balance must be less than the minimum remote balance
        if (_currentLiquidityRule.MinimumLocalBalance >= _currentLiquidityRule.MinimumRemoteBalance)
        {
            arg1.Status = ValidationStatus.Error;
            arg1.ErrorText = "Minimum local balance must be less than the minimum remote balance";
        }
    }

    private bool OnStatusFilter(object itemValue, object searchValue)
    {
    //If searchValue is null, we set it to the filter initial value in the field
        searchValue ??= _statusFilter;
        if (searchValue is string statusFilter)
        {
            return statusFilter == "*" || statusFilter == itemValue?.ToString();
        }

        return true;
    }

    private bool OnWalletFilter(object itemValue, object searchValue)
    {
<<<<<<< HEAD
        if (itemValue == null) return true;
        return searchValue == null || (int)searchValue == 0 || (int)itemValue == (int)searchValue;
=======
        if (itemValue == null) return false;
        return searchValue == null || (int) searchValue == 0 || (int) itemValue == (int) searchValue;
>>>>>>> 08732a64
    }

    private bool OnSourceNodeIdFilter(object itemValue, object searchValue)
    {
    //If searchValue is null, we set it to the filter initial value in the field
        searchValue ??= _sourceNodeIdFilter;
        if (searchValue is int nodeIdFilter)
        {
            return nodeIdFilter == 0 || nodeIdFilter == itemValue as int?;
        }

        return true;
    }

    private bool OnDestinationNodeIdFilter(object itemValue, object searchValue)
    {
    //If searchValue is null, we set it to the filter initial value in the field
        searchValue ??= _destinationNodeIdFilter;
        if (searchValue is int nodeIdFilter)
        {
            return nodeIdFilter == 0 || nodeIdFilter == itemValue as int?;
        }

        return true;
    }


    private async Task MarkAsClosed(Channel contextItem)
    {
        var result = await ChannelRepository.MarkAsClosed(contextItem);

        if (result.Item1)
        {
            ToastService.ShowSuccess("Channel marked as closed");
        }
        else
        {
            ToastService.ShowError("Something went wrong: " + result.Item2);
        }

        await FetchData();
    }

    private bool checkDisableCloseChannelButton(Channel channel)
    {
        ChannelOperationRequest? lastRequest = channel.ChannelOperationRequests.LastOrDefault();
<<<<<<< HEAD
        if (channel.CreatedByNodeGuard == false) return true;
        if (lastRequest == null) return false;
        return channel.Status == Channel.ChannelStatus.Closed|| (lastRequest.RequestType == OperationRequestType.Close
                                                                 && lastRequest.Status == ChannelOperationRequestStatus.OnChainConfirmed
                                                                 || lastRequest.Status == ChannelOperationRequestStatus.OnChainConfirmationPending);
=======
        if (lastRequest == null && channel.CreatedByNodeGuard == false) return false;
        return channel.Status == Channel.ChannelStatus.Closed || (lastRequest.RequestType == OperationRequestType.Close
                                                                  && lastRequest.Status == ChannelOperationRequestStatus.OnChainConfirmed
                                                                  || lastRequest.Status == ChannelOperationRequestStatus.OnChainConfirmationPending);
>>>>>>> 08732a64
    }

    private void OnColumnLayoutUpdate()
    {
        StateHasChanged();
    }

    private bool IsColumnVisible(ColumnDefault column)
    {
        if (ChannelsColumnLayout == null)
        {
            return true;
        }
        return ChannelsColumnLayout.IsColumnVisible(column);
    }

}<|MERGE_RESOLUTION|>--- conflicted
+++ resolved
@@ -729,13 +729,8 @@
 
     private bool OnWalletFilter(object itemValue, object searchValue)
     {
-<<<<<<< HEAD
         if (itemValue == null) return true;
         return searchValue == null || (int)searchValue == 0 || (int)itemValue == (int)searchValue;
-=======
-        if (itemValue == null) return false;
-        return searchValue == null || (int) searchValue == 0 || (int) itemValue == (int) searchValue;
->>>>>>> 08732a64
     }
 
     private bool OnSourceNodeIdFilter(object itemValue, object searchValue)
@@ -782,18 +777,11 @@
     private bool checkDisableCloseChannelButton(Channel channel)
     {
         ChannelOperationRequest? lastRequest = channel.ChannelOperationRequests.LastOrDefault();
-<<<<<<< HEAD
         if (channel.CreatedByNodeGuard == false) return true;
         if (lastRequest == null) return false;
         return channel.Status == Channel.ChannelStatus.Closed|| (lastRequest.RequestType == OperationRequestType.Close
                                                                  && lastRequest.Status == ChannelOperationRequestStatus.OnChainConfirmed
                                                                  || lastRequest.Status == ChannelOperationRequestStatus.OnChainConfirmationPending);
-=======
-        if (lastRequest == null && channel.CreatedByNodeGuard == false) return false;
-        return channel.Status == Channel.ChannelStatus.Closed || (lastRequest.RequestType == OperationRequestType.Close
-                                                                  && lastRequest.Status == ChannelOperationRequestStatus.OnChainConfirmed
-                                                                  || lastRequest.Status == ChannelOperationRequestStatus.OnChainConfirmationPending);
->>>>>>> 08732a64
     }
 
     private void OnColumnLayoutUpdate()
