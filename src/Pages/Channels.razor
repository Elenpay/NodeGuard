@page "/channels"
@using System.Security.Claims
@using Humanizer
@using Lnrpc
@using Channel = FundsManager.Data.Models.Channel
@attribute [Authorize(Roles = "FinanceManager, NodeManager, Superadmin")]
<PageTitle>Active Channels</PageTitle>
<h3 class="custom-primary">Channels</h3>

<Row>
    <Column ColumnSize="ColumnSize.Is12">
        <DataGrid TItem="Channel"
                  @ref="_channelsDataGridRef"
                  Data="@_channels"
                  Editable
                  EditMode=DataGridEditMode.Inline
                  Responsive
                  ResizeMode="TableResizeMode.Columns"
                  ShowPager="true"
                  ShowPageSizes="true"
                  PageSize="25"
                  Filterable="true">
            <DataGridColumns>
                <DataGridCommandColumn TItem="Channel">
                    <NewCommandTemplate>
                        <Button Color="Color.Success" TextColor="TextColor.Light" hidden Clicked="@context.Clicked">New</Button>
                    </NewCommandTemplate>
                    <EditCommandTemplate>
                        <Button Color="Color.Primary" hidden Clicked="@context.Clicked">Edit</Button>
                    </EditCommandTemplate>
                    <DeleteCommandTemplate>
                        <Button Color="Color.Danger" hidden="@_hideDelete" Disabled="@(context.Item.Status == Channel.ChannelStatus.Closed || context.Item.ChannelOperationRequests.Last().RequestType == OperationRequestType.Close)" Clicked="() => ShowConfirmedClose(context.Item)">Close</Button>
                    </DeleteCommandTemplate>
                </DataGridCommandColumn>
                 <DataGridColumn TItem="Channel" Caption="" Sortable="false">
                                    <DisplayTemplate>
                                        <Button Color="Color.Primary" Clicked="@(() => ShowChannelManagementModal(context))">Manage</Button>
                                    </DisplayTemplate>
                                </DataGridColumn>
                 <DataGridColumn TItem="Channel" Caption="Requests related" Sortable="false">
                                    <DisplayTemplate>
                                        <Button Color="Color.Primary" Clicked="@ShowModal">See</Button>
                                    </DisplayTemplate>
                                </DataGridColumn>
                <DataGridColumn TItem="Channel" Field="@nameof(Channel.Status)" Caption="@nameof(Channel.Status)" Sortable="false">
                    <DisplayTemplate>
                        @context.Status.ToString("G")
                    </DisplayTemplate>
                </DataGridColumn>

                <DataGridColumn TItem="Channel" Field="@nameof(Channel.FundingTx)" Caption="Funding tx" Sortable="false">
                    <DisplayTemplate>
                        @StringHelper.TruncateHeadAndTail(context.FundingTx, 5)
                        <Button Color="Color.Primary" Clicked="@(() => CopyStrToClipboard(context.FundingTx))">
                            <i class="oi oi-clipboard"></i>
                        </Button>
                    </DisplayTemplate>
                </DataGridColumn>
                <DataGridNumericColumn TItem="Channel" Field="@nameof(Channel.FundingTxOutputIndex)" Caption="Funding address index" Sortable="false">

                </DataGridNumericColumn>
                <DataGridNumericColumn TItem="Channel" Field="@nameof(Channel.SatsAmount)" Caption="Capacity (Sats)" Sortable="false"/>
                <DataGridColumn TItem="Channel" Field="@nameof(Channel.BtcCloseAddress)" Caption="Treasury return address" Sortable="false">

<<<<<<< HEAD
                    <DisplayTemplate>
                        @if (context.BtcCloseAddress != null)
                        {
                            @StringHelper.TruncateHeadAndTail(context.BtcCloseAddress, 5)
                            <Button Color="Color.Primary" Clicked="@(() => CopyStrToClipboard(context.BtcCloseAddress))">
                                <i class="oi oi-clipboard"></i>
                            </Button>
                        }
                    </DisplayTemplate>

                </DataGridColumn>
                <DataGridColumn TItem="Channel" Field="@nameof(Channel.CreationDatetime)" Caption="@nameof(Channel.CreationDatetime).Humanize(LetterCasing.Sentence)" Sortable="false"/>
                <DataGridColumn TItem="Channel" Field="@nameof(Channel.UpdateDatetime)" Caption="@nameof(Channel.UpdateDatetime).Humanize(LetterCasing.Sentence)" Sortable="false"/>
               
                <DataGridColumn TItem="Channel" Field="@nameof(Channel.CreationDatetime)" Caption="@nameof(Channel.CreationDatetime).Humanize(LetterCasing.Sentence)" Sortable="false" />
                <DataGridColumn TItem="Channel" Field="@nameof(Channel.UpdateDatetime)" Caption="@nameof(Channel.UpdateDatetime).Humanize(LetterCasing.Sentence)" Sortable="false" />
                <DataGridColumn TItem="Channel" Caption="Channel Balance">
                    <DisplayTemplate>
                        <Progress Color="Color.Primary" Value="@Convert.ToInt32(GetPercentageBalance(context))"/>
                        <Text>@{
                                  @($"{Math.Round(GetPercentageBalance(context), 2)}%")
                        }</Text>
=======
                    <DisplayTemplate>
                        @if (context.BtcCloseAddress != null)
                        {
                            @StringHelper.TruncateHeadAndTail(context.BtcCloseAddress, 5)
                            <Button Color="Color.Primary" Clicked="@(() => CopyStrToClipboard(context.BtcCloseAddress))">
                                <i class="oi oi-clipboard"></i>
                            </Button>
                        }
>>>>>>> be14f598
                    </DisplayTemplate>

                </DataGridColumn>
                <DataGridColumn TItem="Channel" Field="@nameof(Channel.CreationDatetime)" Caption="@nameof(Channel.CreationDatetime).Humanize(LetterCasing.Sentence)" Sortable="false"/>
                <DataGridColumn TItem="Channel" Field="@nameof(Channel.UpdateDatetime)" Caption="@nameof(Channel.UpdateDatetime).Humanize(LetterCasing.Sentence)" Sortable="false"/>
               
            </DataGridColumns>
        </DataGrid>
    </Column>
</Row>
<Modal @bind-Visible="@_modalVisible">
    <ModalContent Centered Scrollable Size="ModalSize.Small">
        <ModalHeader>
            <ModalTitle>Channels requests related to Channel: @_selectedChannel?.ChanId</ModalTitle>
<CloseButton/>
        </ModalHeader>
        <ModalBody>
            <DataGrid TItem="ChannelOperationRequest"
                      Data=@_selectedChannel?.ChannelOperationRequests
                      Sortable="false"
                      ShowCaptions="true">
                <DataGridColumn Field="@nameof(ChannelOperationRequest.Id)" Caption="@nameof(ChannelOperationRequest.Id)"/>
                <DataGridColumn Field="@nameof(ChannelOperationRequest.User)" Caption="Created By"/>
                <DataGridColumn Field="@nameof(ChannelOperationRequest.RequestType)" Caption="@nameof(ChannelOperationRequest.RequestType)"/>
                <DataGridColumn TItem="ChannelOperationRequest" Field="SourceNode.Name" Caption="Source Node" Sortable="false" Displayable="true"/>
                <DataGridColumn TItem="ChannelOperationRequest" Field="DestNode.Name" Caption="Remote Node" Sortable="false" Displayable="true"/>
                <DataGridColumn TItem="ChannelOperationRequest" Field="Wallet.Name" Caption="Source of Funds" Sortable="false" Displayable="true"/>
                <DataGridColumn TItem="ChannelOperationRequest" Field="@nameof(ChannelOperationRequest.Amount)" Caption="Value" Sortable="false" Displayable="true">
                    <DisplayTemplate>
                        @{
                            @($"{context.Amount} BTC")
                            @($" ({Math.Round(PriceConversionHelper.BtcToUsdConversion(context.Amount, _btcPrice), 2)} USD)")
                        }
                    </DisplayTemplate>
                </DataGridColumn>
                <DataGridColumn TItem="ChannelOperationRequest" Caption="Signatures Collected" Sortable="false" Displayable="true">
                    <DisplayTemplate>
                        @{
                            var signaturesCollected = context.NumberOfSignaturesCollected + (context.Wallet.IsHotWallet ? 0 : 1) ;
                            var signaturesRequired = context?.Wallet?.MofN ?? 0;
                            @($"{signaturesCollected} out of {signaturesRequired}")
                        }
                    </DisplayTemplate>
                </DataGridColumn>
                <DataGridColumn TItem="ChannelOperationRequest" Field="@nameof(ChannelOperationRequest.Status)" Caption="Status" Sortable="false" Displayable="true"/>
                <DataGridColumn TItem="ChannelOperationRequest" Field="@nameof(ChannelOperationRequest.CreationDatetime)" Caption="@nameof(ChannelOperationRequest.CreationDatetime)" Sortable="false"/>
                <DataGridColumn TItem="ChannelOperationRequest" Field="@nameof(ChannelOperationRequest.UpdateDatetime)" Caption="@nameof(ChannelOperationRequest.UpdateDatetime)" Sortable="false"/>
            </DataGrid>
        </ModalBody>
        <ModalFooter>
            <Button Color="Color.Secondary" Clicked="@HideModal">Back</Button>
        </ModalFooter>
    </ModalContent>
</Modal>

<Modal @ref="_channelLiquidityModal">
    @if (_selectedChannel != null)
    {
        <ModalContent Centered Scrollable Size="ModalSize.ExtraLarge">
            <ModalHeader>
                <ModalTitle>Liquidity management for channel: @_selectedChannel.ChanId </ModalTitle>
                <CloseButton/>
            </ModalHeader>
            <ModalBody>
                <Field>
                    <FieldLabel>Enable automated liquidity management</FieldLabel>
                    <Check TValue="bool" Checked="@_selectedChannel.IsAutomatedLiquidityEnabled" CheckedChanged="OnEnableLiquidityMgnmtChanged"></Check>

                </Field>

                @if (_selectedChannel.IsAutomatedLiquidityEnabled)
                {
                    <Validations @ref="_channelManagementValidationsRef">

                    <Field>
                        <FieldLabel>Minimum local balance</FieldLabel>
                        <FieldHelp>Balance % that will fire a reverse swap if the channel balance goes below this percent</FieldHelp>
                        <NumericEdit TValue="decimal?" Min="0M" Max="100M" @bind-Value="_currentLiquidityRule.MinimumLocalBalance">
                            <Feedback>
                                <ValidationNone></ValidationNone>
                                <ValidationSuccess></ValidationSuccess>
                                <ValidationError>The number should be between 0 and 100 and less than minimum remote balance</ValidationError>
                            </Feedback>
                        </NumericEdit>
                    </Field>
                    <Field>
                        <FieldLabel>Minimum Remote balance</FieldLabel>
                        <FieldHelp>Balance % that will fire a swap if the channel balance goes above this percent</FieldHelp>
                        <NumericEdit TValue="decimal?" Min="0M" Max="100M" @bind-Value="_currentLiquidityRule.MinimumRemoteBalance">
                            <Feedback>
                                <ValidationNone></ValidationNone>
                                <ValidationSuccess></ValidationSuccess>
                                <ValidationError>The number should be between 0 and 100 and bigger than minimum local balance</ValidationError>
                            </Feedback>
                        </NumericEdit>
                    </Field>

                    <Field>
                        <FieldLabel>Wallet to use in Swaps operations</FieldLabel>
                        <SelectList TItem="Wallet"
                                    TValue="int"
                                    Data="@_availableWallets"
                                    TextField="@((item) => item.Name)"
                                    ValueField="@((item) => item.Id)"
                                    SelectedValueChanged="@OnSelectedWalletChanged"
                                    DefaultItemText="Choose the wallet to fund/receive swap amounts"/>
                    </Field>
                    </Validations>
                }

            </ModalBody>
            <ModalFooter>
                <Button Color="Color.Secondary" Clicked="@CloseChannelManagementModal">Cancel</Button>
                <Button Color="Color.Primary" Clicked="@SaveAndCloseChannelManagementModal">Save</Button>
            </ModalFooter>
        </ModalContent>
    }

</Modal>


@inject IChannelRepository ChannelRepository
@inject IToastService ToastService
@inject ClipboardService ClipboardService
@inject IMessageService MessageService
<<<<<<< HEAD
@inject ILightningService LightningService
=======
>>>>>>> be14f598
@inject ILiquidityRuleRepository LiquidityRuleRepository
@inject IWalletRepository WalletRepository

@code {
    private List<Channel>? _channels = new List<Channel>();
    private Channel? _selectedChannel;
    private bool _modalVisible;
    private bool _hideDelete = true;
    private DataGrid<Channel> _channelsDataGridRef;
    private Modal? _channelLiquidityModal;
    private List<Wallet> _availableWallets = new List<Wallet>();
    private LiquidityRule _currentLiquidityRule = new LiquidityRule();
    private Validations _channelManagementValidationsRef;

    [CascadingParameter]
    private ApplicationUser? LoggedUser { get; set; }

    [CascadingParameter]
    private ClaimsPrincipal? ClaimsPrincipal { get; set; }

    private decimal _btcPrice;

    protected override async Task OnInitializedAsync()
    {
        _btcPrice = PriceConversionHelper.GetBtcToUsdPrice();
        if (_btcPrice == 0)
        {
            ToastService.ShowError("Bitcoin price in USD could not be retrieved.");
        }
        if (LoggedUser != null)
        {
            await FetchData();
            if (ClaimsPrincipal != null && ClaimsPrincipal.IsInRole(ApplicationUserRole.NodeManager.ToString()))
            {
                _hideDelete = false;
            }
        }
    }

    private async Task FetchData()
    {
        _availableWallets = await WalletRepository.GetAvailableWallets();
        _channels = await ChannelRepository.GetAll();
    }

    private async Task ShowConfirmedClose(Channel channel)
    {
        if (await MessageService.Confirm("Are you sure you want to close this channel?", "Confirmation"))
        {
            if (channel != null)
            {
                var result = await ChannelRepository.SafeRemove(channel);

                if (!result.Item1)
                {
                    ToastService.ShowError("Something went wrong");
                }
                else
                {
                    ToastService.ShowSuccess("Channel closed successfully");
                    _channels = await ChannelRepository.GetAll();
                    _channelsDataGridRef.Dispose();
                }
            }
            else
            {
                ToastService.ShowError("Something went wrong. Please refresh the page");
            }
        }
    }

    private void ShowModal()
    {
        _modalVisible = true;
    }

    private void HideModal()
    {
        _modalVisible = false;
    }

    private async Task CopyStrToClipboard(string arg)
    {
        await ClipboardService.WriteTextAsync(arg);
        ToastService.ShowSuccess("Text copied");
    }

<<<<<<< HEAD
    private double GetPercentageBalance(Channel channel)
    {
        var result = LightningService.GetChannelBalance(channel).Result;
        return (result.Item1 / (double)(result.Item2 + result.Item1)) * 100;
    }

=======
>>>>>>> be14f598
    private async Task OnSelectedWalletChanged(int arg)
    {
        _currentLiquidityRule.WalletId = arg;
    }

    private async Task CloseChannelManagementModal()
    {
        await _channelLiquidityModal?.Close(CloseReason.UserClosing);
        await ClearManagementModal();
        await FetchData();
    }

    private async Task SaveAndCloseChannelManagementModal()
    {
        //TODO Validation
        
        //Save the channel
        var updateResult = ChannelRepository.Update(_selectedChannel);
        if (!updateResult.Item1)
        {
            ToastService.ShowError("Something went wrong");
        }
        else
        {
            ToastService.ShowSuccess("Channel updated successfully");
            
        }
        
        //Save the liquidity rule
        var liquidityRuleResult = await LiquidityRuleRepository.AddAsync(_currentLiquidityRule);
        if (!liquidityRuleResult.Item1)
        {
            ToastService.ShowError("Something went wrong");
        }
        else
        {
            ToastService.ShowSuccess("Liquidity rule added successfully");
        }

        await CloseChannelManagementModal();
    }
    
    private async Task ClearManagementModal()
    {
        _selectedChannel = null;
        _currentLiquidityRule = new LiquidityRule();
    }

    private async Task ShowChannelManagementModal(Channel channel)
    {
        await ClearManagementModal();

        _selectedChannel = channel;
        
        //If there is a liquidity rule for this channel, we load it, the first one
        _currentLiquidityRule = _selectedChannel?.LiquidityRules.FirstOrDefault() ?? new LiquidityRule
        {
            MinimumLocalBalance = 20,
            MinimumRemoteBalance = 80,
            ChannelId = channel.Id,
            NodeId = channel.NodeId
            
        };
        
        await _channelLiquidityModal?.Show();
    }

    private async Task OnEnableLiquidityMgnmtChanged(bool obj)
    {
        _selectedChannel.IsAutomatedLiquidityEnabled = obj;

        var updateResult = ChannelRepository.Update(_selectedChannel);
        
        if (!updateResult.Item1)
        {
            ToastService.ShowError("Something went wrong");
        }
        else
        {
            ToastService.ShowSuccess("Channel updated successfully");
        }
        
    }

}<|MERGE_RESOLUTION|>--- conflicted
+++ resolved
@@ -61,8 +61,6 @@
                 </DataGridNumericColumn>
                 <DataGridNumericColumn TItem="Channel" Field="@nameof(Channel.SatsAmount)" Caption="Capacity (Sats)" Sortable="false"/>
                 <DataGridColumn TItem="Channel" Field="@nameof(Channel.BtcCloseAddress)" Caption="Treasury return address" Sortable="false">
-
-<<<<<<< HEAD
                     <DisplayTemplate>
                         @if (context.BtcCloseAddress != null)
                         {
@@ -76,27 +74,13 @@
                 </DataGridColumn>
                 <DataGridColumn TItem="Channel" Field="@nameof(Channel.CreationDatetime)" Caption="@nameof(Channel.CreationDatetime).Humanize(LetterCasing.Sentence)" Sortable="false"/>
                 <DataGridColumn TItem="Channel" Field="@nameof(Channel.UpdateDatetime)" Caption="@nameof(Channel.UpdateDatetime).Humanize(LetterCasing.Sentence)" Sortable="false"/>
-               
-                <DataGridColumn TItem="Channel" Field="@nameof(Channel.CreationDatetime)" Caption="@nameof(Channel.CreationDatetime).Humanize(LetterCasing.Sentence)" Sortable="false" />
-                <DataGridColumn TItem="Channel" Field="@nameof(Channel.UpdateDatetime)" Caption="@nameof(Channel.UpdateDatetime).Humanize(LetterCasing.Sentence)" Sortable="false" />
                 <DataGridColumn TItem="Channel" Caption="Channel Balance">
                     <DisplayTemplate>
                         <Progress Color="Color.Primary" Value="@Convert.ToInt32(GetPercentageBalance(context))"/>
                         <Text>@{
                                   @($"{Math.Round(GetPercentageBalance(context), 2)}%")
                         }</Text>
-=======
-                    <DisplayTemplate>
-                        @if (context.BtcCloseAddress != null)
-                        {
-                            @StringHelper.TruncateHeadAndTail(context.BtcCloseAddress, 5)
-                            <Button Color="Color.Primary" Clicked="@(() => CopyStrToClipboard(context.BtcCloseAddress))">
-                                <i class="oi oi-clipboard"></i>
-                            </Button>
-                        }
->>>>>>> be14f598
-                    </DisplayTemplate>
-
+                    </DisplayTemplate>
                 </DataGridColumn>
                 <DataGridColumn TItem="Channel" Field="@nameof(Channel.CreationDatetime)" Caption="@nameof(Channel.CreationDatetime).Humanize(LetterCasing.Sentence)" Sortable="false"/>
                 <DataGridColumn TItem="Channel" Field="@nameof(Channel.UpdateDatetime)" Caption="@nameof(Channel.UpdateDatetime).Humanize(LetterCasing.Sentence)" Sortable="false"/>
@@ -220,10 +204,7 @@
 @inject IToastService ToastService
 @inject ClipboardService ClipboardService
 @inject IMessageService MessageService
-<<<<<<< HEAD
 @inject ILightningService LightningService
-=======
->>>>>>> be14f598
 @inject ILiquidityRuleRepository LiquidityRuleRepository
 @inject IWalletRepository WalletRepository
 
@@ -311,15 +292,12 @@
         ToastService.ShowSuccess("Text copied");
     }
 
-<<<<<<< HEAD
     private double GetPercentageBalance(Channel channel)
     {
         var result = LightningService.GetChannelBalance(channel).Result;
         return (result.Item1 / (double)(result.Item2 + result.Item1)) * 100;
     }
-
-=======
->>>>>>> be14f598
+    
     private async Task OnSelectedWalletChanged(int arg)
     {
         _currentLiquidityRule.WalletId = arg;
