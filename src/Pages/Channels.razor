@page "/channels"
@using System.Security.Claims
@using Humanizer
@using NBitcoin
@using Polly
@using Channel = FundsManager.Data.Models.Channel
@attribute [Authorize(Roles = "NodeManager")]
<PageTitle>Active Channels</PageTitle>
<h3 class="custom-primary">Channels</h3>

<Row>
    <Column ColumnSize="ColumnSize.Is12">
        <DataGrid TItem="Channel"
                  @ref="_channelsDataGridRef"
                  Data="@_channels"
                  Editable
                  EditMode=DataGridEditMode.Inline
                  Responsive
                  ResizeMode="TableResizeMode.Columns"
                  ShowPager="true"
                  ShowPageSizes="true"
                  PageSize="25"
                  Filterable="true">
            <DataGridColumns>
                <DataGridCommandColumn TItem="Channel">
                    <NewCommandTemplate>
                        <Button Color="Color.Success" TextColor="TextColor.Light" hidden Clicked="@context.Clicked">New</Button>
                    </NewCommandTemplate>
                    <EditCommandTemplate>
                        <Button Color="Color.Primary" hidden Clicked="@context.Clicked">Edit</Button>
                    </EditCommandTemplate>
                    <DeleteCommandTemplate>
                        <Dropdown>
                            <DropdownToggle Color="Color.Primary">
                            </DropdownToggle>
                            <DropdownMenu>
                                @if (_IsUserNodeManager)
                                {
                                    <DropdownItem Disabled="context.Item.Status == Channel.ChannelStatus.Closed" Clicked="@(() => ShowChannelManagementModal(context.Item))">Manage</DropdownItem>
                                    <DropdownItem Disabled="@(CheckDisableCloseChannelButton(context.Item))" Clicked="() => ShowConfirmedClose(context.Item)">Close</DropdownItem>
                                    <DropdownItem Disabled="@(CheckDisableCloseChannelButton(context.Item))" Clicked="() => ShowConfirmedClose(context.Item, true)">Force close</DropdownItem>
                                    <DropdownItem Disabled="@(CheckDisableCloseChannelButton(context.Item))" Clicked="() => MarkAsClosed(context.Item)">Mark as closed</DropdownItem>
                                    <DropdownItem Clicked="@(() => ShowModal(context.Item))">Requests</DropdownItem>
                                }
                            </DropdownMenu>
                        </Dropdown>
                    </DeleteCommandTemplate>
                </DataGridCommandColumn>
                <DataGridColumn TItem="Channel" Field="@nameof(Channel.SourceNodeId)" Caption="Source node" CustomFilter="OnSourceNodeIdFilter" Filterable="true" Sortable="false" Displayable="@IsColumnVisible(ChannelsColumnName.SourceNode)">
                    <FilterTemplate>
                        <Select TValue="int" SelectedValue="@((int) _sourceNodeIdFilter)" SelectedValueChanged="@(value => { _sourceNodeIdFilter = value; context.TriggerFilterChange(_sourceNodeIdFilter); })">
                            <SelectItem Value="@(0)">All</SelectItem>
                            @foreach (var node in _nodes)
                            {
                                <SelectItem Value="@(node.Id)">@(node.Name)(@(StringHelper.TruncateHeadAndTail(node.PubKey, 5)))</SelectItem>
                            }
                        </Select>
                    </FilterTemplate>
                    <DisplayTemplate>

                        @if (context.SourceNode != null)
                        {
                            @(context.SourceNode.Name + " " + StringHelper.TruncateHeadAndTail(context.SourceNode.PubKey, 5))
                        }

                    </DisplayTemplate>
                </DataGridColumn>
                <DataGridColumn TItem="Channel" Field="@nameof(Channel.DestinationNodeId)" Caption="Destination node" CustomFilter="OnDestinationNodeIdFilter" Filterable="true" Sortable="false" Displayable="@IsColumnVisible(ChannelsColumnName.DestinationNode)">
                    <FilterTemplate>
                        <Select TValue="int" SelectedValue="@((int) _destinationNodeIdFilter)" SelectedValueChanged="@(value => { _destinationNodeIdFilter = value; context.TriggerFilterChange(_destinationNodeIdFilter); })">
                            <SelectItem Value="@(0)">All</SelectItem>
                            @foreach (var node in _nodes)
                            {
                                <SelectItem Value="@(node.Id)">@(node.Name)(@(StringHelper.TruncateHeadAndTail(node.PubKey, 5)))</SelectItem>
                            }
                        </Select>
                    </FilterTemplate>
                    <DisplayTemplate>

                        @if (context.DestinationNode != null)
                        {
                            @(context.DestinationNode.Name + " " + StringHelper.TruncateHeadAndTail(context.DestinationNode.PubKey, 5))
                        }

                    </DisplayTemplate>
                </DataGridColumn>
                <DataGridColumn TItem="Channel" Field="@nameof(Channel.Status)" Caption="@nameof(Channel.Status)" CustomFilter="OnStatusFilter" Filterable="true" Sortable="false" Displayable="@IsColumnVisible(ChannelsColumnName.Status)">
                    <FilterTemplate>
                        <Select TValue="string" SelectedValue="@((string) _statusFilter)" SelectedValueChanged="@(value => { _statusFilter = value; context.TriggerFilterChange(_statusFilter); })">
                            <SelectItem Value="@("")">All</SelectItem>
                            <SelectItem Value="@(Channel.ChannelStatus.Open.Humanize())">@Channel.ChannelStatus.Open.Humanize()</SelectItem>
                            <SelectItem Value="@(Channel.ChannelStatus.Closed.Humanize())">@Channel.ChannelStatus.Closed.Humanize()</SelectItem>
                        </Select>
                    </FilterTemplate>
                    <DisplayTemplate>
                        @context.Status.ToString("G")
                    </DisplayTemplate>
                </DataGridColumn>
                <DataGridColumn TItem="Channel" Field="@nameof(Channel.OpenedWithId)" Caption="Opened with" CustomFilter="OnWalletFilter" Filterable="true" Displayable="@IsColumnVisible(ChannelsColumnName.OpenedWith)">
                    <FilterTemplate>
                        <Select TValue="int" SelectedValue="@(_filterWalletId)" SelectedValueChanged="@(value => { _filterWalletId = value; context.TriggerFilterChange(_filterWalletId); })">
                            <SelectItem Value="@(0)">All</SelectItem>
                            @foreach (var wallet in _wallets)
                            {
                                <SelectItem Value="@(wallet.Id)">@wallet.Name</SelectItem>
                            }
                        </Select>
                    </FilterTemplate>
                    <DisplayTemplate>
                        @{
                            Wallet wallet = null;
                            if (context.OpenedWithId != null)
                            {
                                wallet =context.ChannelOperationRequests.FirstOrDefault()?.Wallet;
                            }
                            @(wallet == null ? "Unknown" : wallet.Name)
                        }
                    </DisplayTemplate>
                </DataGridColumn>
                <DataGridColumn TItem="Channel" Field="@nameof(Channel.FundingTx)" Caption="OutPoint" Filterable="false" Sortable="false" Displayable="@IsColumnVisible(ChannelsColumnName.Outpoint)">
                    <DisplayTemplate>
                        @StringHelper.TruncateHeadAndTail(context.FundingTx, 5):@context.FundingTxOutputIndex
                        <Button Color="Color.Primary" Clicked="@(() => CopyStrToClipboard($"{context.FundingTx}:{context.FundingTxOutputIndex}"))">
                            <i class="oi oi-clipboard"></i>
                        </Button>
                    </DisplayTemplate>
                </DataGridColumn>
                <DataGridNumericColumn TItem="Channel" Field="@nameof(Channel.SatsAmount)" Caption="Capacity (BTC)" Filterable="false" Sortable="true" Displayable="@IsColumnVisible(ChannelsColumnName.Capacity)">
                    <DisplayTemplate>
                        @{
                            var btcAmount = new Money(context.SatsAmount, MoneyUnit.Satoshi).ToUnit(MoneyUnit.BTC);
                            @($"{btcAmount:f8} BTC")
                            @($" ({Math.Round(PriceConversionHelper.BtcToUsdConversion(btcAmount, _btcPrice), 2)} USD)")
                        }
                    </DisplayTemplate>
                </DataGridNumericColumn>
                <DataGridColumn TItem="Channel" Field="@nameof(Channel.IsPrivate)" Caption="Private" Filterable="false" Sortable="true" Displayable="@IsColumnVisible(ChannelsColumnName.Private)"/>
                <DataGridColumn TItem="Channel" Field="@nameof(Channel.BtcCloseAddress)" Caption="Close address" Filterable="false" Sortable="false" Displayable="@IsColumnVisible(ChannelsColumnName.CloseAddress)">

                    <DisplayTemplate>
                        @if (!string.IsNullOrEmpty(context.BtcCloseAddress))
                        {
                            @StringHelper.TruncateHeadAndTail(context.BtcCloseAddress, 5)
                            <Button Color="Color.Primary" Clicked="@(() => CopyStrToClipboard(context.BtcCloseAddress))">
                                <i class="oi oi-clipboard"></i>
                            </Button>
                        }
                    </DisplayTemplate>

                </DataGridColumn>
                <DataGridColumn TItem="Channel" Caption="Channel Balance" Filterable="false" Displayable="@IsColumnVisible(ChannelsColumnName.ChannelBalance)">
                    <DisplayTemplate>
                        @{
                            var balance = Task.Run(() => GetPercentageBalance(context)).Result;
                           
                        }
                        @if (balance >= 0)
                        {
                            <Progress Color="Color.Primary" Value="@balance"></Progress>
                            <Text>
                                @{
                                    @($"{balance}%")
                                }
                            </Text>
                        }
                        else
                        {
                            <p>Not available</p>
                        }

                    </DisplayTemplate>
                </DataGridColumn>
                <DataGridColumn TItem="Channel" Field="@nameof(Channel.CreationDatetime)" Caption="@nameof(Channel.CreationDatetime).Humanize(LetterCasing.Sentence)" Sortable="true" Displayable="@IsColumnVisible(ChannelsColumnName.CreationDate)"/>
                <DataGridColumn TItem="Channel" Field="@nameof(Channel.UpdateDatetime)" Caption="@nameof(Channel.UpdateDatetime).Humanize(LetterCasing.Sentence)" Sortable="true" Displayable="@IsColumnVisible(ChannelsColumnName.UpdateDate)"/>
                <DataGridColumn TItem="Channel" Field="@nameof(Channel.ChanId)" Caption="Channel Id" Sortable="false" Displayable="@IsColumnVisible(ChannelsColumnName.ChannelId)">
                    <DisplayTemplate>
                        <a href="@(Constants.AMBOSS_ENDPOINT + "/edge/" + context.ChanId)" target="_blank">
                            @context.ChanId
                        </a>
                    </DisplayTemplate>
                </DataGridColumn>
                <DataGridColumn TItem="Channel" Displayable="true">
                    <FilterTemplate>
                        <ColumnLayout @ref="ChannelsColumnLayout" Columns="@ChannelsColumns" ColumnType="ChannelsColumnName" OnUpdate="@OnColumnLayoutUpdate"/>
                    </FilterTemplate>
                </DataGridColumn>
            </DataGridColumns>
        </DataGrid>
    </Column>
</Row>
<Modal @bind-Visible="@_modalVisible">
    <ModalContent Centered Scrollable Size="ModalSize.ExtraLarge">
        <ModalHeader>
            <ModalTitle>Channels requests related to Channel: @_selectedChannel?.ChanId</ModalTitle>
            <CloseButton/>
        </ModalHeader>
        <ModalBody>
            <DataGrid TItem="ChannelOperationRequest"
                      Data=@_selectedChannel?.ChannelOperationRequests
                      Sortable="false"
                      ShowCaptions="true">
                <DataGridColumn Field="@nameof(ChannelOperationRequest.Id)" Caption="@nameof(ChannelOperationRequest.Id)"/>
                <DataGridColumn Field="@nameof(ChannelOperationRequest.User)" Caption="Created by"/>
                <DataGridColumn Field="@nameof(ChannelOperationRequest.RequestType)" Caption="Request type"/>
                <DataGridColumn TItem="ChannelOperationRequest" Field="SourceNode.Name" Caption="Source Node" Sortable="false" Displayable="true"/>
                <DataGridColumn TItem="ChannelOperationRequest" Field="DestNode.Name" Caption="Remote Node" Sortable="false" Displayable="true"/>
                <DataGridColumn TItem="ChannelOperationRequest" Field="Wallet.Name" Caption="Wallet" Sortable="false" Displayable="true"/>
                <DataGridColumn TItem="ChannelOperationRequest" Field="@nameof(ChannelOperationRequest.Amount)" Caption="Value" Sortable="false" Displayable="true">
                    <DisplayTemplate>
                        @{
                            @($"{context.Amount:f8} BTC")
                            @($" ({Math.Round(PriceConversionHelper.BtcToUsdConversion(context.Amount, _btcPrice), 2)} USD)")
                        }
                    </DisplayTemplate>
                </DataGridColumn>
                <DataGridColumn TItem="ChannelOperationRequest" Caption="Signatures Collected" Sortable="false" Displayable="true">
                    <DisplayTemplate>
                        @if (context.RequestType == OperationRequestType.Open)
                        {
                            var signaturesCollected = context.NumberOfSignaturesCollected + (context.Wallet.IsSingleSig ? 0 : 1);
                            var signaturesRequired = context?.Wallet?.MofN ?? 0;
                            @($"{signaturesCollected} out of {signaturesRequired}")
                        }
                        else
                        {
                            <p>N/A</p>
                        }

                    </DisplayTemplate>
                </DataGridColumn>
                <DataGridColumn TItem="ChannelOperationRequest" Field="@nameof(ChannelOperationRequest.Status)" Caption="Status" Sortable="false" Displayable="true"/>
                <DataGridColumn TItem="ChannelOperationRequest" Field="@nameof(ChannelOperationRequest.CreationDatetime)" Caption="@nameof(ChannelOperationRequest.CreationDatetime).Humanize(LetterCasing.Sentence)" Sortable="true" SortDirection="SortDirection.Descending"/>
                <DataGridColumn TItem="ChannelOperationRequest" Field="@nameof(ChannelOperationRequest.UpdateDatetime)" Caption="@nameof(ChannelOperationRequest.UpdateDatetime).Humanize(LetterCasing.Sentence)" Sortable="false"/>
            </DataGrid>
        </ModalBody>
        <ModalFooter>
            <Button Color="Color.Secondary" Clicked="@HideModal">Back</Button>
        </ModalFooter>
    </ModalContent>
</Modal>

<Modal @ref="_channelLiquidityModal">
    @if (_selectedChannel != null)
    {
        <ModalContent Centered Scrollable Size="ModalSize.ExtraLarge">
            <ModalHeader>
                <ModalTitle>Liquidity management for channel: @_selectedChannel.ChanId </ModalTitle>
                <CloseButton/>
            </ModalHeader>
            <ModalBody>
                <Field>
                    <FieldLabel>Enable automated liquidity management</FieldLabel>
                    <Check TValue="bool" Checked="@_selectedChannel.IsAutomatedLiquidityEnabled" CheckedChanged="OnEnableLiquidityMgnmtChanged"></Check>

                </Field>

                @if (_selectedChannel.IsAutomatedLiquidityEnabled && _currentLiquidityRule != null)
                {
                    <Validations @ref="_channelManagementValidationsRef">

                        <Field>
                            <Validation Validator="ValidateLocalBalance">
                                <FieldLabel>Minimum local balance</FieldLabel>
                                <FieldHelp>Balance % that will fire a reverse swap if the channel balance goes below this percent (0 means optional)</FieldHelp>
                                <NumericEdit TValue="decimal?" Min="0M" Max="100M" @bind-Value="_currentLiquidityRule.MinimumLocalBalance">
                                    <Feedback>
                                        <ValidationError>The number should be between 0 and 100 and less than minimum remote balance</ValidationError>
                                    </Feedback>
                                </NumericEdit>
                            </Validation>
                        </Field>

                        <Field>
                            <Validation Validator="ValidateRemoteBalance">
                                <FieldLabel>Minimum remote balance</FieldLabel>
                                <FieldHelp>Balance % that will fire a swap if the channel balance goes above this percent (0 means optional)</FieldHelp>
                                <NumericEdit TValue="decimal?" Min="0M" Max="100M" @bind-Value="_currentLiquidityRule.MinimumRemoteBalance">
                                    <Feedback>
                                        <ValidationError>The number should be between 0 and 100 and bigger than minimum local balance</ValidationError>
                                    </Feedback>
                                </NumericEdit>
                            </Validation>
                        </Field>
                        <Field>
                            <Validation Validator="ValidateTargetBalance">
                                <FieldLabel>Target balance</FieldLabel>
                                <FieldHelp>Desired target balance % after a swap operation is performed</FieldHelp>
                                <NumericEdit TValue="decimal?" Min="0M" Max="100M" @bind-Value="_currentLiquidityRule.RebalanceTarget">
                                    <Feedback>
                                        <ValidationError>The number should be between 0 and 100 and in between minimum local and remote balance (0 means optional)</ValidationError>
                                    </Feedback>
                                </NumericEdit>
                            </Validation>
                        </Field>


                        <Field>
                            <Validation Validator="ValidationRule.IsSelected">
                                <FieldLabel>Wallet to use in Swaps operations</FieldLabel>
                                <SelectList TItem="Wallet"
                                            TValue="int"
                                            Data="@_availableWallets"
                                            SelectedValue="_currentLiquidityRule.WalletId"
                                            TextField="@((item) => item.Name)"
                                            ValueField="@((item) => item.Id)"
                                            SelectedValueChanged="@OnSelectedWalletChanged"
                                            DefaultItemText="Choose the wallet to fund/receive swap amounts">
                                    <Feedback>
                                        <ValidationError>A wallet for swaps operation must be selected as target/origin of funds</ValidationError>
                                    </Feedback>
                                </SelectList>
                            </Validation>
                        </Field>

                    </Validations>
                }

            </ModalBody>
            <ModalFooter>
                <Button Color="Color.Secondary" Clicked="@CloseChannelManagementModal">Cancel</Button>
                <Button Color="Color.Primary" Clicked="@SaveAndCloseChannelManagementModal">Save</Button>
            </ModalFooter>
        </ModalContent>
    }

</Modal>


@inject IChannelRepository ChannelRepository
@inject IToastService ToastService
@inject ClipboardService ClipboardService
@inject IMessageService MessageService
@inject ILightningService LightningService
@inject ILiquidityRuleRepository LiquidityRuleRepository
@inject IWalletRepository WalletRepository
@inject INodeRepository NodeRepository
@inject ILocalStorageService LocalStorageService

@code {
    private List<Channel>? _channels = new List<Channel>();
    private Channel? _selectedChannel;
    private bool _modalVisible;
    private bool _IsUserNodeManager = false;
    private DataGrid<Channel> _channelsDataGridRef;
    private Modal? _channelLiquidityModal;
    private List<Wallet> _availableWallets = new List<Wallet>();
    private LiquidityRule? _currentLiquidityRule = new LiquidityRule();
    private Validations _channelManagementValidationsRef;
    private string _statusFilter = "Open";
    private int _sourceNodeIdFilter = 0;
    private int _destinationNodeIdFilter = 0;
    private List<Node> _nodes = new List<Node>();
    private List<Wallet> _wallets = new List<Wallet>();
    private int _filterWalletId;

    [CascadingParameter]
    private ApplicationUser? LoggedUser { get; set; }

    [CascadingParameter]
    private ClaimsPrincipal? ClaimsPrincipal { get; set; }

    private decimal _btcPrice;

    private ColumnLayout<ChannelsColumnName> ChannelsColumnLayout;
    private Dictionary<string, bool> ChannelsColumns = new();
    private bool columnsLoaded;
    // This dictionary is used to store the balance of each channel, key is the channel id, value is a tuple with the node id as local in the pair, local balance, remote balance
    private Dictionary<ulong, (int,long, long)> _channelsBalance = new();
    private DateTimeOffset _lastBalanceUpdate = DateTimeOffset.Now;

    public abstract class ChannelsColumnName
    {
        public static readonly ColumnDefault SourceNode = new("Source Node");
        public static readonly ColumnDefault DestinationNode = new("Destination Node");
        public static readonly ColumnDefault Status = new("Status");
        public static readonly ColumnDefault OpenedWith = new("Opened With");
        public static readonly ColumnDefault Outpoint = new("Outpoint");
        public static readonly ColumnDefault Capacity = new("Capacity (BTC)");
        public static readonly ColumnDefault Private = new("Private");
        public static readonly ColumnDefault CloseAddress = new("Close Address");
        public static readonly ColumnDefault ChannelBalance = new("Channel Balance");
        public static readonly ColumnDefault CreationDate = new("Creation Date");
        public static readonly ColumnDefault UpdateDate = new("Update Date");
        public static readonly ColumnDefault ChannelId = new("Channel Id");
    }

    protected override async Task OnInitializedAsync()
    {
        _btcPrice = PriceConversionHelper.GetBtcToUsdPrice();
        if (_btcPrice == 0)
        {
            ToastService.ShowError("Bitcoin price in USD could not be retrieved.");
        }
        if (LoggedUser != null)
        {
            await FetchData();
            if (ClaimsPrincipal != null && ClaimsPrincipal.IsInRole(ApplicationUserRole.NodeManager.ToString()))
            {
                _IsUserNodeManager = true;
            }
        }
    }

    private async Task FetchData()
    {
        _availableWallets = await WalletRepository.GetAvailableWallets();
        _channels = await ChannelRepository.GetAllManagedByUserNodes(LoggedUser.Id);
        _nodes = await NodeRepository.GetAll();
        _wallets = await WalletRepository.GetAll();
        _channelsDataGridRef.FilterData();
        _channelsBalance = await LightningService.GetChannelsBalance();
    }

    protected override async Task OnAfterRenderAsync(bool firstRender)
    {
        if (!firstRender && !columnsLoaded)
        {
            await LoadColumnLayout();
        }
    }

    private async Task LoadColumnLayout()
    {
        ChannelsColumns = await LocalStorageService.LoadStorage(nameof(ChannelsColumnName), ColumnHelpers.GetColumnsDictionary<ChannelsColumnName>());
        columnsLoaded = true;
        StateHasChanged();
    }

    private async Task ShowConfirmedClose(Channel channel, bool forceClose = false)
    {
        if (await MessageService.Confirm($"Are you sure you want to {(forceClose ? "force " : string.Empty)}close this channel?", "Confirmation"))
        {
            if (channel != null)
            {
                channel.DestinationNode = await NodeRepository.GetById(channel.DestinationNodeId);
                channel.SourceNode = await NodeRepository.GetById(channel.SourceNodeId);
                var result = await ChannelRepository.SafeRemove(channel, forceClose);

                if (!result.Item1)
                {
                    ToastService.ShowError("Something went wrong");
                }
                else
                {
                    ToastService.ShowSuccess("Channel closed successfully");
                    await FetchData();
                }
            }
            else
            {
                ToastService.ShowError("Something went wrong. Please refresh the page");
            }
        }
    }

    private void ShowModal(Channel channel)
    {
        _modalVisible = true;
        _selectedChannel = channel;
    }

    private void HideModal()
    {
        _modalVisible = false;
        _selectedChannel = null;
    }

    private async Task CopyStrToClipboard(string arg)
    {
        await ClipboardService.WriteTextAsync(arg);
        ToastService.ShowSuccess("Text copied");
    }

    private async Task<int> GetPercentageBalance(Channel channel)
    {
        //If the last update was more than 60 seconds ago, we update the balance dictionary
        if (DateTimeOffset.Now.Subtract(_lastBalanceUpdate).TotalSeconds > 60)
        {
            _channelsBalance = await LightningService.GetChannelsBalance();
            _lastBalanceUpdate = DateTimeOffset.Now;
        }
        
        try
        {
            var result = -1.0;
            if (_channelsBalance.TryGetValue(channel.ChanId, out var values))
            {
                var sourceNodeId = values.Item1;
                //If the source node is the local node, the remote balance is the third value, otherwise is the second
                var capacity = values.Item2 + values.Item3;
                if (sourceNodeId == channel.SourceNodeId)
                {
                    result = (values.Item3 / (double) capacity) * 100;
                }
                else
                {
                    result = (values.Item2 / (double) capacity) * 100;
                }
                
                result = Math.Round(result, 2);
            }


            return Convert.ToInt32(result);
        }
        catch (Exception e)
        {
            ToastService.ShowError($"Channel balance for channel id:{channel.Id} could not be retrieved");
            return -1;
        }
    }

    private async Task OnSelectedWalletChanged(int arg)
    {
        _currentLiquidityRule.WalletId = arg;
    }

    private async Task CloseChannelManagementModal()
    {
        await _channelLiquidityModal?.Close(CloseReason.UserClosing);
        await ClearManagementModal();
        await FetchData();
    }

    private async Task SaveAndCloseChannelManagementModal()
    {
        if (await _channelManagementValidationsRef.ValidateAll())
        {
    //Save the channel
            var updateResult = ChannelRepository.Update(_selectedChannel);
            if (!updateResult.Item1)
            {
                ToastService.ShowError("Something went wrong");
            }
            else
            {
                ToastService.ShowSuccess("Channel updated successfully");
            }

    //Save the liquidity rule if the liquidity rule id is below or equal zero
            if (_currentLiquidityRule != null)
            {
                if (_currentLiquidityRule.Id <= 0)
                {
                    var liquidityRuleResult = await LiquidityRuleRepository.AddAsync(_currentLiquidityRule);
                    if (!liquidityRuleResult.Item1)
                    {
                        ToastService.ShowError("Something went wrong");
                    }
                    else
                    {
                        ToastService.ShowSuccess("Liquidity rule added successfully");
                    }
                }
                else
                {
                    var liquidityRuleResult = LiquidityRuleRepository.Update(_currentLiquidityRule);
                    if (!liquidityRuleResult.Item1)
                    {
                        ToastService.ShowError("Something went wrong");
                    }
                    else
                    {
                        ToastService.ShowSuccess("Liquidity rule updated successfully");
                    }
                }
            }

            await CloseChannelManagementModal();
        }
        else
        {
            ToastService.ShowError("Please fix the errors");
        }
    }

    private async Task ClearManagementModal()
    {
        _selectedChannel = null;
        _currentLiquidityRule = new LiquidityRule();
    }

    private async Task ShowChannelManagementModal(Channel channel)
    {
        await ClearManagementModal();

        _selectedChannel = channel;

        var destinationNode = channel.DestinationNode;
        var sourceNode = channel.SourceNode;
        var node = string.IsNullOrEmpty(sourceNode.ChannelAdminMacaroon) ? destinationNode : sourceNode;

    //If there is a liquidity rule for this channel, we load it, the first one
        _currentLiquidityRule = _selectedChannel?.LiquidityRules.FirstOrDefault() ?? new LiquidityRule
        {
            MinimumLocalBalance = 20,
            MinimumRemoteBalance = 80,
            RebalanceTarget = 50,
            ChannelId = channel.Id,
            NodeId = node.Id
        };

        await _channelLiquidityModal?.Show();
    }

    private async Task OnEnableLiquidityMgnmtChanged(bool enabledLiquidityMgnmt)
    {
        if (_selectedChannel != null)
        {
            _selectedChannel.IsAutomatedLiquidityEnabled = enabledLiquidityMgnmt;

            if (!enabledLiquidityMgnmt)
            {
                _currentLiquidityRule = null;
            }
            else
            {
                _currentLiquidityRule = _selectedChannel.LiquidityRules.FirstOrDefault();
            }

            var updateResult = ChannelRepository.Update(_selectedChannel);

            if (!updateResult.Item1)
            {
                ToastService.ShowError("Something went wrong");
            }
            else
            {
                ToastService.ShowSuccess("Channel updated successfully");
            }
        }
    }

    private void ValidateTargetBalance(ValidatorEventArgs arg1)
    {
    //Default validation status
        arg1.Status = ValidationStatus.Success;

    //If the value is 0 is valid
        if (_currentLiquidityRule.RebalanceTarget == 0 || _currentLiquidityRule.RebalanceTarget == null)
        {
            return;
        }
    //Check that the target balance is between 0 and 100
        if (_currentLiquidityRule.RebalanceTarget < 0 || _currentLiquidityRule.RebalanceTarget > 100)
        {
            arg1.Status = ValidationStatus.Error;
            arg1.ErrorText = "Target balance must be between 0 and 100";
        }


    //Check that the rebalancetarget of the current liquidity rule is between the mininum local and minimum remote balance
        if (_currentLiquidityRule.RebalanceTarget < _currentLiquidityRule.MinimumLocalBalance ||
            _currentLiquidityRule.RebalanceTarget > _currentLiquidityRule.MinimumRemoteBalance)
        {
            arg1.Status = ValidationStatus.Error;
            arg1.ErrorText = "Rebalance target must be between the minimum local and minimum remote balance";
        }
    }

    private void ValidateRemoteBalance(ValidatorEventArgs arg1)
    {
    //Default validation status
        arg1.Status = ValidationStatus.Success;

    //If the minimum local balance is 0 this cannot be 0
        if ((_currentLiquidityRule.MinimumLocalBalance == 0 || _currentLiquidityRule.MinimumLocalBalance == null)
            && (_currentLiquidityRule.MinimumRemoteBalance == 0 || _currentLiquidityRule.MinimumRemoteBalance == null))
        {
            arg1.Status = ValidationStatus.Error;
            arg1.ErrorText = "Minimum remote balance cannot be 0 if the minimum local balance is 0";
        }

    //If the value is 0 is valid
        if (_currentLiquidityRule.MinimumRemoteBalance == 0 || _currentLiquidityRule.MinimumRemoteBalance == null)
        {
            return;
        }


    //Check that the minimum remote balance is between 0 and 100
        if (_currentLiquidityRule.MinimumRemoteBalance < 0 || _currentLiquidityRule.MinimumRemoteBalance > 100)
        {
            arg1.Status = ValidationStatus.Error;
            arg1.ErrorText = "Minimum remote balance must be between 0 and 100";
        }


    //Check that the Minimum remote balance must be greater than the minimum local balance
        if (_currentLiquidityRule.MinimumRemoteBalance <= _currentLiquidityRule.MinimumLocalBalance)
        {
            arg1.Status = ValidationStatus.Error;
            arg1.ErrorText = "Minimum remote balance must be greater than the minimum local balance";
        }
    }

    private void ValidateLocalBalance(ValidatorEventArgs arg1)
    {
    //Default validation status
        arg1.Status = ValidationStatus.Success;
    //If the minimum remote balance is 0 this cannot be 0
        if ((_currentLiquidityRule.MinimumLocalBalance == 0 || _currentLiquidityRule.MinimumLocalBalance == null)
            && (_currentLiquidityRule.MinimumRemoteBalance == 0 || _currentLiquidityRule.MinimumRemoteBalance == null))
        {
            arg1.Status = ValidationStatus.Error;
            arg1.ErrorText = "Minimum local balance cannot be 0 if the minimum remote balance is 0";
        }

    //If the value is 0 is valid
        if (_currentLiquidityRule.MinimumRemoteBalance == 0 || _currentLiquidityRule.MinimumRemoteBalance == null)
        {
            return;
        }


    //Check that the balance is between 0 and 100

        if (_currentLiquidityRule.MinimumLocalBalance < 0 || _currentLiquidityRule.MinimumLocalBalance > 100)
        {
            arg1.Status = ValidationStatus.Error;
            arg1.ErrorText = "Minimum local balance must be between 0 and 100";
        }

    //Check that the Minimum local balance must be less than the minimum remote balance
        if (_currentLiquidityRule.MinimumLocalBalance >= _currentLiquidityRule.MinimumRemoteBalance)
        {
            arg1.Status = ValidationStatus.Error;
            arg1.ErrorText = "Minimum local balance must be less than the minimum remote balance";
        }
    }

    private bool OnStatusFilter(object itemValue, object searchValue)
    {
    //If searchValue is null, we set it to the filter initial value in the field
        searchValue ??= _statusFilter;
        if (searchValue is string statusFilter)
        {
            return statusFilter == "*" || statusFilter == itemValue?.ToString();
        }

        return true;
    }

    private bool OnWalletFilter(object? itemValue, object? searchValue)
    {
<<<<<<< HEAD
        if (itemValue == null) return true;
        return searchValue == null || (int)searchValue == 0 || (int)itemValue == (int)searchValue;
=======
        //If the wallet is null it might be a externally created channel, so we return true
        if (itemValue == null) return true;
        
        return searchValue == null || (int) searchValue == 0 || (int) itemValue == (int) searchValue;
>>>>>>> 5b31508e
    }

    private bool OnSourceNodeIdFilter(object itemValue, object searchValue)
    {
    //If searchValue is null, we set it to the filter initial value in the field
        searchValue ??= _sourceNodeIdFilter;
        if (searchValue is int nodeIdFilter)
        {
            return nodeIdFilter == 0 || nodeIdFilter == itemValue as int?;
        }

        return true;
    }

    private bool OnDestinationNodeIdFilter(object itemValue, object searchValue)
    {
    //If searchValue is null, we set it to the filter initial value in the field
        searchValue ??= _destinationNodeIdFilter;
        if (searchValue is int nodeIdFilter)
        {
            return nodeIdFilter == 0 || nodeIdFilter == itemValue as int?;
        }

        return true;
    }


    private async Task MarkAsClosed(Channel contextItem)
    {
        var result = await ChannelRepository.MarkAsClosed(contextItem);

        if (result.Item1)
        {
            ToastService.ShowSuccess("Channel marked as closed");
        }
        else
        {
            ToastService.ShowError("Something went wrong: " + result.Item2);
        }

        await FetchData();
    }

    private bool CheckDisableCloseChannelButton(Channel channel)
    {
        var lastRequest = channel.ChannelOperationRequests.LastOrDefault();
        if (channel.CreatedByNodeGuard == false) return true;
        if (lastRequest == null) return false;
        return channel.Status == Channel.ChannelStatus.Closed|| (lastRequest.RequestType == OperationRequestType.Close
                                                                 && lastRequest.Status == ChannelOperationRequestStatus.OnChainConfirmed
                                                                 || lastRequest.Status == ChannelOperationRequestStatus.OnChainConfirmationPending);
    }

    private void OnColumnLayoutUpdate()
    {
        StateHasChanged();
    }

    private bool IsColumnVisible(ColumnDefault column)
    {
        if (ChannelsColumnLayout == null)
        {
            return true;
        }
        return ChannelsColumnLayout.IsColumnVisible(column);
    }

}<|MERGE_RESOLUTION|>--- conflicted
+++ resolved
@@ -743,15 +743,10 @@
 
     private bool OnWalletFilter(object? itemValue, object? searchValue)
     {
-<<<<<<< HEAD
-        if (itemValue == null) return true;
-        return searchValue == null || (int)searchValue == 0 || (int)itemValue == (int)searchValue;
-=======
         //If the wallet is null it might be a externally created channel, so we return true
         if (itemValue == null) return true;
         
         return searchValue == null || (int) searchValue == 0 || (int) itemValue == (int) searchValue;
->>>>>>> 5b31508e
     }
 
     private bool OnSourceNodeIdFilter(object itemValue, object searchValue)
