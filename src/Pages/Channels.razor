--- conflicted
+++ resolved
@@ -10,6 +10,7 @@
         <DataGrid TItem="Channel"
                   @ref="_channelsDataGridRef"
                   Data="@_channels"
+                  @bind-SelectedRow="@_selectedChannel"
                   Editable
                   EditMode=DataGridEditMode.Inline
                   Responsive
@@ -27,19 +28,9 @@
                         <Button Color="Color.Primary" hidden Clicked="@context.Clicked">Edit</Button>
                     </EditCommandTemplate>
                     <DeleteCommandTemplate>
-                        <Button Color="Color.Danger" hidden="@_hideDelete" Disabled="@(context.Item.Status == Channel.ChannelStatus.Closed || context.Item.ChannelOperationRequests.Last().RequestType == OperationRequestType.Close)" Clicked="() => ShowConfirmedClose(context.Item)">Close</Button>
+                        <Button Color="Color.Danger" hidden="@_hideDelete" Disabled="@(context.Item.Status == Channel.ChannelStatus.Closed || context.Item.ChannelOperationRequests.Last().RequestType == OperationRequestType.Close)" Clicked="()=>ShowConfirmedClose(context.Item)">Close</Button>
                     </DeleteCommandTemplate>
                 </DataGridCommandColumn>
-                <DataGridColumn TItem="Channel" Caption=""  Filterable="false" Sortable="false">
-                    <DisplayTemplate>
-                        <Button Color="Color.Primary" Clicked="@(() => ShowChannelManagementModal(context))">Manage</Button>
-                    </DisplayTemplate>
-                </DataGridColumn>
-                <DataGridColumn TItem="Channel" Caption="Requests related" Filterable="false" Sortable="false">
-                    <DisplayTemplate>
-                        <Button Color="Color.Primary" Clicked="@ShowModal">See</Button>
-                    </DisplayTemplate>
-                </DataGridColumn>
                 <DataGridColumn TItem="Channel" Field="@nameof(Channel.Status)" Caption="@nameof(Channel.Status)" Sortable="false">
                     <DisplayTemplate>
                         @context.Status.ToString("G")
@@ -48,32 +39,36 @@
 
                 <DataGridColumn TItem="Channel" Field="@nameof(Channel.FundingTx)" Caption="Funding tx" Sortable="false">
                     <DisplayTemplate>
-                        @StringHelper.TruncateHeadAndTail(context.FundingTx, 5)
-                        <Button Color="Color.Primary" Clicked="@(() => CopyStrToClipboard(context.FundingTx))">
+                        @StringHelper.TruncateHeadAndTail(context.FundingTx,5)
+                        <Button Color="Color.Primary" Clicked="@(()=> CopyStrToClipboard(context.FundingTx))">
+                        <i class="oi oi-clipboard"></i> 
+                        </Button>
+                    </DisplayTemplate>
+                </DataGridColumn>
+                <DataGridNumericColumn TItem="Channel" Field="@nameof(Channel.FundingTxOutputIndex)" Caption="Funding address index" Sortable="false">
+
+                </DataGridNumericColumn>
+                <DataGridNumericColumn TItem="Channel" Field="@nameof(Channel.SatsAmount)" Caption="Capacity (Sats)" Sortable="false" />
+                <DataGridColumn TItem="Channel" Field="@nameof(Channel.BtcCloseAddress)" Caption="Treasury return address" Sortable="false">
+                   
+                <DisplayTemplate>
+                    @if (context.BtcCloseAddress != null)
+                    {
+                        @StringHelper.TruncateHeadAndTail(context.BtcCloseAddress, 5)
+                        <Button Color="Color.Primary" Clicked="@(() => CopyStrToClipboard(context.BtcCloseAddress))">
                             <i class="oi oi-clipboard"></i>
                         </Button>
-                    </DisplayTemplate>
-                </DataGridColumn>
-                <DataGridNumericColumn TItem="Channel" Field="@nameof(Channel.FundingTxOutputIndex)" Caption="Funding address index" Sortable="false">
-
-                </DataGridNumericColumn>
-                <DataGridNumericColumn TItem="Channel" Field="@nameof(Channel.SatsAmount)" Caption="Capacity (Sats)" Sortable="false"/>
-                <DataGridColumn TItem="Channel" Field="@nameof(Channel.BtcCloseAddress)" Caption="Treasury return address" Sortable="false">
-
-                    <DisplayTemplate>
-                        @if (context.BtcCloseAddress != null)
-                        {
-                            @StringHelper.TruncateHeadAndTail(context.BtcCloseAddress, 5)
-                            <Button Color="Color.Primary" Clicked="@(() => CopyStrToClipboard(context.BtcCloseAddress))">
-                                <i class="oi oi-clipboard"></i>
-                            </Button>
-                        }
-                    </DisplayTemplate>
-
-                </DataGridColumn>
-                <DataGridColumn TItem="Channel" Field="@nameof(Channel.CreationDatetime)" Caption="@nameof(Channel.CreationDatetime).Humanize(LetterCasing.Sentence)" Sortable="false"/>
-                <DataGridColumn TItem="Channel" Field="@nameof(Channel.UpdateDatetime)" Caption="@nameof(Channel.UpdateDatetime).Humanize(LetterCasing.Sentence)" Sortable="false"/>
-
+                    }
+                </DisplayTemplate>
+                 
+                </DataGridColumn>
+                <DataGridColumn TItem="Channel" Field="@nameof(Channel.CreationDatetime)" Caption="@nameof(Channel.CreationDatetime).Humanize(LetterCasing.Sentence)" Sortable="false" />
+                <DataGridColumn TItem="Channel" Field="@nameof(Channel.UpdateDatetime)" Caption="@nameof(Channel.UpdateDatetime).Humanize(LetterCasing.Sentence)" Sortable="false" />
+                <DataGridColumn TItem="Channel" Caption="Requests" Sortable="false">
+                    <DisplayTemplate>
+                        <Button Color="Color.Primary" Clicked="@ShowModal">See</Button>
+                    </DisplayTemplate>
+                </DataGridColumn>
             </DataGridColumns>
         </DataGrid>
     </Column>
@@ -81,11 +76,7 @@
 <Modal @bind-Visible="@_modalVisible">
     <ModalContent Centered Scrollable Size="ModalSize.ExtraLarge">
         <ModalHeader>
-<<<<<<< HEAD
-            <ModalTitle>Channels requests related to Channel: @_selectedChannel?.ChannelId</ModalTitle>
-=======
             <ModalTitle>Channels requests related to Channel: @_selectedChannel?.ChanId</ModalTitle>
->>>>>>> d6b8931f
             <CloseButton/>
         </ModalHeader>
         <ModalBody>
@@ -93,9 +84,9 @@
                       Data=@_selectedChannel?.ChannelOperationRequests
                       Sortable="false"
                       ShowCaptions="true">
-                <DataGridColumn Field="@nameof(ChannelOperationRequest.Id)" Caption="@nameof(ChannelOperationRequest.Id)"/>
-                <DataGridColumn Field="@nameof(ChannelOperationRequest.User)" Caption="Created By"/>
-                <DataGridColumn Field="@nameof(ChannelOperationRequest.RequestType)" Caption="@nameof(ChannelOperationRequest.RequestType)"/>
+                <DataGridColumn Field="@nameof(ChannelOperationRequest.Id)" Caption="@nameof(ChannelOperationRequest.Id)" />
+                <DataGridColumn Field="@nameof(ChannelOperationRequest.User)" Caption="Created By" />
+                <DataGridColumn Field="@nameof(ChannelOperationRequest.RequestType)" Caption="@nameof(ChannelOperationRequest.RequestType)" />
                 <DataGridColumn TItem="ChannelOperationRequest" Field="SourceNode.Name" Caption="Source Node" Sortable="false" Displayable="true"/>
                 <DataGridColumn TItem="ChannelOperationRequest" Field="DestNode.Name" Caption="Remote Node" Sortable="false" Displayable="true"/>
                 <DataGridColumn TItem="ChannelOperationRequest" Field="Wallet.Name" Caption="Source of Funds" Sortable="false" Displayable="true"/>
@@ -110,15 +101,15 @@
                 <DataGridColumn TItem="ChannelOperationRequest" Caption="Signatures Collected" Sortable="false" Displayable="true">
                     <DisplayTemplate>
                         @{
-                            var signaturesCollected = context.NumberOfSignaturesCollected + 1;
+                            var signaturesCollected = context.NumberOfSignaturesCollected + 1 ;
                             var signaturesRequired = context?.Wallet?.MofN ?? 0;
                             @($"{signaturesCollected} out of {signaturesRequired}")
                         }
                     </DisplayTemplate>
                 </DataGridColumn>
                 <DataGridColumn TItem="ChannelOperationRequest" Field="@nameof(ChannelOperationRequest.Status)" Caption="Status" Sortable="false" Displayable="true"/>
-                <DataGridColumn TItem="ChannelOperationRequest" Field="@nameof(ChannelOperationRequest.CreationDatetime)" Caption="@nameof(ChannelOperationRequest.CreationDatetime)" Sortable="false"/>
-                <DataGridColumn TItem="ChannelOperationRequest" Field="@nameof(ChannelOperationRequest.UpdateDatetime)" Caption="@nameof(ChannelOperationRequest.UpdateDatetime)" Sortable="false"/>
+                <DataGridColumn TItem="ChannelOperationRequest" Field="@nameof(ChannelOperationRequest.CreationDatetime)" Caption="@nameof(ChannelOperationRequest.CreationDatetime)" Sortable="false" />
+                <DataGridColumn TItem="ChannelOperationRequest" Field="@nameof(ChannelOperationRequest.UpdateDatetime)" Caption="@nameof(ChannelOperationRequest.UpdateDatetime)" Sortable="false" />
             </DataGrid>
         </ModalBody>
         <ModalFooter>
@@ -127,110 +118,16 @@
     </ModalContent>
 </Modal>
 
-<Modal @ref="_channelLiquidityModal">
-    @if (_selectedChannel != null)
-    {
-        <ModalContent Centered Scrollable Size="ModalSize.ExtraLarge">
-            <ModalHeader>
-                <ModalTitle>Manage channel: @_selectedChannel.FundingTx</ModalTitle>
-                <CloseButton/>
-            </ModalHeader>
-            <ModalBody>
-                <Field>
-                    <FieldLabel>Enable automated liquidity management</FieldLabel>
-                    <Check TValue="bool" Checked="@_selectedChannel.IsAutomatedLiquidityEnabled" CheckedChanged="OnEnableLiquidityMgnmtChanged"></Check>
-
-                </Field>
-
-                @if (_selectedChannel.IsAutomatedLiquidityEnabled)
-                {
-                    <Validations @ref="_channelManagementValidationsRef">
-
-                        <Field>
-                            <Validation AsyncValidator="ValidateLocalBalance">
-                                <FieldLabel>Minimum local balance</FieldLabel>
-                                <FieldHelp>Balance % that will fire a reverse swap if the channel balance goes below this percent (0 means optional)</FieldHelp>
-                                <NumericEdit TValue="decimal?" Min="0M" Max="100M" @bind-Value="_currentLiquidityRule.MinimumLocalBalance">
-                                    <Feedback>
-                                        <ValidationError>The number should be between 0 and 100 and less than minimum remote balance</ValidationError>
-                                    </Feedback>
-                                </NumericEdit>
-                            </Validation>
-                        </Field>
-
-                        <Field>
-                            <Validation AsyncValidator="ValidateRemoteBalance">
-                                <FieldLabel>Minimum remote balance</FieldLabel>
-                                <FieldHelp>Balance % that will fire a swap if the channel balance goes above this percent (0 means optional)</FieldHelp>
-                                <NumericEdit TValue="decimal?" Min="0M" Max="100M" @bind-Value="_currentLiquidityRule.MinimumRemoteBalance">
-                                    <Feedback>
-                                        <ValidationError>The number should be between 0 and 100 and bigger than minimum local balance</ValidationError>
-                                    </Feedback>
-                                </NumericEdit>
-                            </Validation>
-                        </Field>
-                        <Field>
-                            <Validation AsyncValidator="ValidateTargetBalance">
-                                <FieldLabel>Target balance</FieldLabel>
-                                <FieldHelp>Desired target balance % after a swap operation is performed</FieldHelp>
-                                <NumericEdit TValue="decimal?" Min="0M" Max="100M" @bind-Value="_currentLiquidityRule.RebalanceTarget">
-                                    <Feedback>
-                                        <ValidationError>The number should be between 0 and 100 and in between minimum local and remote balance (0 means optional)</ValidationError>
-                                    </Feedback>
-                                </NumericEdit>
-                            </Validation>
-                        </Field>
-
-
-                        <Field>
-                            <Validation Validator="ValidationRule.IsSelected">
-                                <FieldLabel>Wallet to use in Swaps operations</FieldLabel>
-                                <SelectList TItem="Wallet"
-                                            TValue="int"
-                                            Data="@_availableWallets"
-                                            SelectedValue="_currentLiquidityRule.WalletId"
-                                            TextField="@((item) => item.Name)"
-                                            ValueField="@((item) => item.Id)"
-                                            SelectedValueChanged="@OnSelectedWalletChanged"
-                                            DefaultItemText="Choose the wallet to fund/receive swap amounts">
-                                    <Feedback>
-                                        <ValidationError>A wallet for swaps operation must be selected as target/origin of funds</ValidationError>
-                                    </Feedback>
-                                </SelectList>
-                            </Validation>
-                        </Field>
-
-                    </Validations>
-                }
-
-            </ModalBody>
-            <ModalFooter>
-                <Button Color="Color.Secondary" Clicked="@CloseChannelManagementModal">Cancel</Button>
-                <Button Color="Color.Primary" Clicked="@SaveAndCloseChannelManagementModal">Save</Button>
-            </ModalFooter>
-        </ModalContent>
-    }
-
-</Modal>
-
-
 @inject IChannelRepository ChannelRepository
 @inject IToastService ToastService
 @inject ClipboardService ClipboardService
 @inject IMessageService MessageService
-@inject ILiquidityRuleRepository LiquidityRuleRepository
-@inject IWalletRepository WalletRepository
-
 @code {
-    private List<Channel>? _channels = new List<Channel>();
+    private List<Channel>? _channels;
     private Channel? _selectedChannel;
     private bool _modalVisible;
     private bool _hideDelete = true;
     private DataGrid<Channel> _channelsDataGridRef;
-    private Modal? _channelLiquidityModal;
-    private List<Wallet> _availableWallets = new List<Wallet>();
-    private LiquidityRule _currentLiquidityRule = new LiquidityRule();
-    private Validations _channelManagementValidationsRef;
 
     [CascadingParameter]
     private ApplicationUser? LoggedUser { get; set; }
@@ -249,7 +146,7 @@
         }
         if (LoggedUser != null)
         {
-            await FetchData();
+            _channels = await ChannelRepository.GetAll();
             if (ClaimsPrincipal != null && ClaimsPrincipal.IsInRole(ApplicationUserRole.NodeManager.ToString()))
             {
                 _hideDelete = false;
@@ -257,22 +154,17 @@
         }
     }
 
-    private async Task FetchData()
-    {
-        _availableWallets = await WalletRepository.GetAvailableWallets();
-        _channels = await ChannelRepository.GetAll();
-    }
-
     private async Task ShowConfirmedClose(Channel channel)
     {
-        if (await MessageService.Confirm("Are you sure you want to close this channel?", "Confirmation"))
+        if ( await MessageService.Confirm( "Are you sure you want to close this channel?", "Confirmation" ) )
         {
             if (channel != null)
             {
-                var result = await ChannelRepository.SafeRemove(channel);
+                var result =await ChannelRepository.SafeRemove(channel);
 
                 if (!result.Item1)
                 {
+
                     ToastService.ShowError("Something went wrong");
                 }
                 else
@@ -286,7 +178,9 @@
             {
                 ToastService.ShowError("Something went wrong. Please refresh the page");
             }
+
         }
+
     }
 
     private void ShowModal()
@@ -304,203 +198,4 @@
         await ClipboardService.WriteTextAsync(arg);
         ToastService.ShowSuccess("Text copied");
     }
-
-    private async Task OnSelectedWalletChanged(int arg)
-    {
-        _currentLiquidityRule.WalletId = arg;
-    }
-
-    private async Task CloseChannelManagementModal()
-    {
-        await _channelLiquidityModal?.Close(CloseReason.UserClosing);
-        await ClearManagementModal();
-        await FetchData();
-    }
-
-    private async Task SaveAndCloseChannelManagementModal()
-    {
-        if (await _channelManagementValidationsRef.ValidateAll())
-        {
-    //Save the channel
-            var updateResult = ChannelRepository.Update(_selectedChannel);
-            if (!updateResult.Item1)
-            {
-                ToastService.ShowError("Something went wrong");
-            }
-            else
-            {
-                ToastService.ShowSuccess("Channel updated successfully");
-            }
-
-    //Save the liquidity rule if the liquidity rule id is below or equal zero
-            if (_currentLiquidityRule.Id <= 0)
-            {
-                var liquidityRuleResult = await LiquidityRuleRepository.AddAsync(_currentLiquidityRule);
-                if (!liquidityRuleResult.Item1)
-                {
-                    ToastService.ShowError("Something went wrong");
-                }
-                else
-                {
-                    ToastService.ShowSuccess("Liquidity rule added successfully");
-                }
-            }
-            else
-            {
-                var liquidityRuleResult = LiquidityRuleRepository.Update(_currentLiquidityRule);
-                if (!liquidityRuleResult.Item1)
-                {
-                    ToastService.ShowError("Something went wrong");
-                }
-                else
-                {
-                    ToastService.ShowSuccess("Liquidity rule updated successfully");
-                }
-            }
-
-            await CloseChannelManagementModal();
-        }
-        else
-        {
-            ToastService.ShowError("Please fix the errors");
-        }
-    }
-
-    private async Task ClearManagementModal()
-    {
-        _selectedChannel = null;
-        _currentLiquidityRule = new LiquidityRule();
-    }
-
-    private async Task ShowChannelManagementModal(Channel channel)
-    {
-        await ClearManagementModal();
-
-        _selectedChannel = channel;
-
-    //If there is a liquidity rule for this channel, we load it, the first one
-        _currentLiquidityRule = _selectedChannel?.LiquidityRules.FirstOrDefault() ?? new LiquidityRule
-        {
-            MinimumLocalBalance = 20,
-            MinimumRemoteBalance = 80,
-            RebalanceTarget = 50,
-            ChannelId = channel.Id,
-            NodeId = channel.NodeId
-        };
-
-        await _channelLiquidityModal?.Show();
-    }
-
-    private async Task OnEnableLiquidityMgnmtChanged(bool obj)
-    {
-        _selectedChannel.IsAutomatedLiquidityEnabled = obj;
-
-        var updateResult = ChannelRepository.Update(_selectedChannel);
-
-        if (!updateResult.Item1)
-        {
-            ToastService.ShowError("Something went wrong");
-        }
-        else
-        {
-            ToastService.ShowSuccess("Channel updated successfully");
-        }
-    }
-
-    private async Task ValidateTargetBalance(ValidatorEventArgs arg1, CancellationToken arg2)
-    {
-    //Default validation status
-        arg1.Status = ValidationStatus.Success;
-
-    //If the value is 0 is valid
-        if (_currentLiquidityRule.RebalanceTarget == 0)
-        {
-            return;
-        }
-    //Check that the target balance is between 0 and 100
-        if (_currentLiquidityRule.RebalanceTarget < 0 || _currentLiquidityRule.RebalanceTarget > 100)
-        {
-            arg1.Status = ValidationStatus.Error;
-            arg1.ErrorText = "Target balance must be between 0 and 100";
-        }
-
-
-    //Check that the rebalancetarget of the current liquidity rule is between the mininum local and minimum remote balance
-        if (_currentLiquidityRule.RebalanceTarget < _currentLiquidityRule.MinimumLocalBalance ||
-            _currentLiquidityRule.RebalanceTarget > _currentLiquidityRule.MinimumRemoteBalance)
-        {
-            arg1.Status = ValidationStatus.Error;
-            arg1.ErrorText = "Rebalance target must be between the minimum local and minimum remote balance";
-        }
-    }
-
-    private async Task ValidateRemoteBalance(ValidatorEventArgs arg1, CancellationToken arg2)
-    {
-    //Default validation status
-        arg1.Status = ValidationStatus.Success;
-
-    //If the minimum local balance is 0 this cannot be 0
-        if (_currentLiquidityRule.MinimumLocalBalance == 0 && _currentLiquidityRule.MinimumRemoteBalance == 0)
-        {
-            arg1.Status = ValidationStatus.Error;
-            arg1.ErrorText = "Minimum remote balance cannot be 0 if the minimum local balance is 0";
-        }
-
-    //If the value is 0 is valid
-        if (_currentLiquidityRule.MinimumRemoteBalance == 0)
-        {
-            return;
-        }
-
-
-    //Check that the minimum remote balance is between 0 and 100
-        if (_currentLiquidityRule.MinimumRemoteBalance < 0 || _currentLiquidityRule.MinimumRemoteBalance > 100)
-        {
-            arg1.Status = ValidationStatus.Error;
-            arg1.ErrorText = "Minimum remote balance must be between 0 and 100";
-        }
-
-
-    //Check that the Minimum remote balance must be greater than the minimum local balance
-        if (_currentLiquidityRule.MinimumRemoteBalance <= _currentLiquidityRule.MinimumLocalBalance)
-        {
-            arg1.Status = ValidationStatus.Error;
-            arg1.ErrorText = "Minimum remote balance must be greater than the minimum local balance";
-        }
-    }
-
-    private async Task ValidateLocalBalance(ValidatorEventArgs arg1, CancellationToken arg2)
-    {
-    //Default validation status
-        arg1.Status = ValidationStatus.Success;
-    //If the minimum remote balance is 0 this cannot be 0
-        if (_currentLiquidityRule.MinimumLocalBalance == 0 && _currentLiquidityRule.MinimumRemoteBalance == 0)
-        {
-            arg1.Status = ValidationStatus.Error;
-            arg1.ErrorText = "Minimum local balance cannot be 0 if the minimum remote balance is 0";
-        }
-
-    //If the value is 0 is valid
-        if (_currentLiquidityRule.MinimumRemoteBalance == 0)
-        {
-            return;
-        }
-
-
-    //Check that the balance is between 0 and 100
-
-        if (_currentLiquidityRule.MinimumLocalBalance < 0 || _currentLiquidityRule.MinimumLocalBalance > 100)
-        {
-            arg1.Status = ValidationStatus.Error;
-            arg1.ErrorText = "Minimum local balance must be between 0 and 100";
-        }
-
-    //Check that the Minimum local balance must be less than the minimum remote balance
-        if (_currentLiquidityRule.MinimumLocalBalance >= _currentLiquidityRule.MinimumRemoteBalance)
-        {
-            arg1.Status = ValidationStatus.Error;
-            arg1.ErrorText = "Minimum local balance must be less than the minimum remote balance";
-        }
-    }
-
 }