@page "/channels"
@using System.Security.Claims
@using Humanizer
@using NBitcoin
@using Polly
@using Channel = FundsManager.Data.Models.Channel
@attribute [Authorize(Roles = "NodeManager")]
<PageTitle>Active Channels</PageTitle>
<h3 class="custom-primary">Channels</h3>

<Row>
    <Column ColumnSize="ColumnSize.Is12">
        <DataGrid TItem="Channel"
                  @ref="_channelsDataGridRef"
                  Data="@_channels"
                  Editable
                  EditMode=DataGridEditMode.Inline
                  Responsive
                  ResizeMode="TableResizeMode.Columns"
                  ShowPager="true"
                  ShowPageSizes="true"
                  PageSize="25"
                  Filterable="true">
            <DataGridColumns>
                <DataGridCommandColumn TItem="Channel">
                    <NewCommandTemplate>
                        <Button Color="Color.Success" TextColor="TextColor.Light" hidden Clicked="@context.Clicked">New</Button>
                    </NewCommandTemplate>
                    <EditCommandTemplate>
                        <Button Color="Color.Primary" hidden Clicked="@context.Clicked">Edit</Button>
                    </EditCommandTemplate>
                    <DeleteCommandTemplate>
                        <Dropdown>
                            <DropdownToggle Color="Color.Primary">
                            </DropdownToggle>
                            <DropdownMenu>
                                @if (_IsUserNodeManager)
                                {
                                    <DropdownItem Disabled="context.Item.Status == Channel.ChannelStatus.Closed" Clicked="@(() => ShowChannelManagementModal(context.Item))">Manage</DropdownItem>
                                    <DropdownItem Disabled="@(CheckDisableCloseChannelButton(context.Item))" Clicked="() => ShowConfirmedClose(context.Item)">Close</DropdownItem>
                                    <DropdownItem Disabled="@(CheckDisableCloseChannelButton(context.Item))" Clicked="() => ShowConfirmedClose(context.Item, true)">Force close</DropdownItem>
                                    <DropdownItem Disabled="@(CheckDisableCloseChannelButton(context.Item))" Clicked="() => MarkAsClosed(context.Item)">Mark as closed</DropdownItem>
                                    <DropdownItem Clicked="@(() => ShowModal(context.Item))">Requests</DropdownItem>
                                }
                            </DropdownMenu>
                        </Dropdown>
                    </DeleteCommandTemplate>
                </DataGridCommandColumn>
                <DataGridColumn TItem="Channel" Field="@nameof(Channel.SourceNodeId)" Caption="Source node" CustomFilter="OnSourceNodeIdFilter" Filterable="true" Sortable="false" Displayable="@IsColumnVisible(ChannelsColumnName.SourceNode)">
                    <FilterTemplate>
                        <Select TValue="int" SelectedValue="@((int) _sourceNodeIdFilter)" SelectedValueChanged="@(value => { _sourceNodeIdFilter = value; context.TriggerFilterChange(_sourceNodeIdFilter); })">
                            <SelectItem Value="@(0)">All</SelectItem>
                            @foreach (var node in _nodes)
                            {
                                <SelectItem Value="@(node.Id)">@(node.Name)(@(StringHelper.TruncateHeadAndTail(node.PubKey, 5)))</SelectItem>
                            }
                        </Select>
                    </FilterTemplate>
                    <DisplayTemplate>
                        @{
                            @(context.SourceNode.Name + " " + StringHelper.TruncateHeadAndTail(context.SourceNode.PubKey, 5))
                        }
                    </DisplayTemplate>
                </DataGridColumn>
                <DataGridColumn TItem="Channel" Field="@nameof(Channel.DestinationNodeId)" Caption="Destination node" CustomFilter="OnDestinationNodeIdFilter" Filterable="true" Sortable="false" Displayable="@IsColumnVisible(ChannelsColumnName.DestinationNode)">
                    <FilterTemplate>
                        <Select TValue="int" SelectedValue="@((int) _destinationNodeIdFilter)" SelectedValueChanged="@(value => { _destinationNodeIdFilter = value; context.TriggerFilterChange(_destinationNodeIdFilter); })">
                            <SelectItem Value="@(0)">All</SelectItem>
                            @foreach (var node in _nodes)
                            {
                                <SelectItem Value="@(node.Id)">@(node.Name)(@(StringHelper.TruncateHeadAndTail(node.PubKey, 5)))</SelectItem>
                            }
                        </Select>
                    </FilterTemplate>
                    <DisplayTemplate>
                        @{
                            @(context.DestinationNode.Name + " " + StringHelper.TruncateHeadAndTail(context.DestinationNode.PubKey, 5))
                        }
                    </DisplayTemplate>
                </DataGridColumn>
                <DataGridColumn TItem="Channel" Field="@nameof(Channel.Status)" Caption="@nameof(Channel.Status)" CustomFilter="OnStatusFilter" Filterable="true" Sortable="false" Displayable="@IsColumnVisible(ChannelsColumnName.Status)">
                    <FilterTemplate>
                        <Select TValue="string" SelectedValue="@((string) _statusFilter)" SelectedValueChanged="@(value => { _statusFilter = value; context.TriggerFilterChange(_statusFilter); })">
                            <SelectItem Value="@("")">All</SelectItem>
                            <SelectItem Value="@(Channel.ChannelStatus.Open.Humanize())">@Channel.ChannelStatus.Open.Humanize()</SelectItem>
                            <SelectItem Value="@(Channel.ChannelStatus.Closed.Humanize())">@Channel.ChannelStatus.Closed.Humanize()</SelectItem>
                        </Select>
                    </FilterTemplate>
                    <DisplayTemplate>
                        @context.Status.ToString("G")
                    </DisplayTemplate>
                </DataGridColumn>
                <DataGridColumn TItem="Channel" Field="@nameof(Channel.OpenedWithId)" Caption="Opened with" CustomFilter="OnWalletFilter" Filterable="true" Displayable="@IsColumnVisible(ChannelsColumnName.OpenedWith)">
                    <FilterTemplate>
                        <Select TValue="int" SelectedValue="@(_filterWalletId)" SelectedValueChanged="@(value => { _filterWalletId = value; context.TriggerFilterChange(_filterWalletId); })">
                            <SelectItem Value="@(0)">All</SelectItem>
                            @foreach (var wallet in _wallets)
                            {
                                <SelectItem Value="@(wallet.Id)">@wallet.Name</SelectItem>
                            }
                        </Select>
                    </FilterTemplate>
                    <DisplayTemplate>
                        @{
                            Wallet wallet = null;
                            if (context.OpenedWithId != null)
                            {
                                wallet =context.ChannelOperationRequests.FirstOrDefault()?.Wallet;
                            }
                            @(wallet == null ? "Unknown" : wallet.Name)
                        }
                    </DisplayTemplate>
                </DataGridColumn>
                <DataGridColumn TItem="Channel" Field="@nameof(Channel.FundingTx)" Caption="OutPoint" Filterable="false" Sortable="false" Displayable="@IsColumnVisible(ChannelsColumnName.Outpoint)">
                    <DisplayTemplate>
                        @StringHelper.TruncateHeadAndTail(context.FundingTx, 5):@context.FundingTxOutputIndex
                        <Button Color="Color.Primary" Clicked="@(() => CopyStrToClipboard($"{context.FundingTx}:{context.FundingTxOutputIndex}"))">
                            <i class="oi oi-clipboard"></i>
                        </Button>
                    </DisplayTemplate>
                </DataGridColumn>
                <DataGridNumericColumn TItem="Channel" Field="@nameof(Channel.SatsAmount)" Caption="Capacity (BTC)" Filterable="false" Sortable="true" Displayable="@IsColumnVisible(ChannelsColumnName.Capacity)">
                    <DisplayTemplate>
                        @{
                            var btcAmount = new Money(context.SatsAmount, MoneyUnit.Satoshi).ToUnit(MoneyUnit.BTC);
                            @($"{btcAmount:f8} BTC")
                            @($" ({Math.Round(PriceConversionHelper.BtcToUsdConversion(btcAmount, _btcPrice), 2)} USD)")
                        }
                    </DisplayTemplate>
                </DataGridNumericColumn>
                <DataGridColumn TItem="Channel" Field="@nameof(Channel.IsPrivate)" Caption="Private" Filterable="false" Sortable="true" Displayable="@IsColumnVisible(ChannelsColumnName.Private)"/>
                <DataGridColumn TItem="Channel" Field="@nameof(Channel.BtcCloseAddress)" Caption="Close address" Filterable="false" Sortable="false" Displayable="@IsColumnVisible(ChannelsColumnName.CloseAddress)">

                    <DisplayTemplate>
                        @if (!string.IsNullOrEmpty(context.BtcCloseAddress))
                        {
                            @StringHelper.TruncateHeadAndTail(context.BtcCloseAddress, 5)
                            <Button Color="Color.Primary" Clicked="@(() => CopyStrToClipboard(context.BtcCloseAddress))">
                                <i class="oi oi-clipboard"></i>
                            </Button>
                        }
                    </DisplayTemplate>

                </DataGridColumn>
                <DataGridColumn TItem="Channel" Caption="Channel Balance" Filterable="false" Displayable="@IsColumnVisible(ChannelsColumnName.ChannelBalance)">
                    <DisplayTemplate>
                        @{
                            var balance = Task.Run(() => GetPercentageBalance(context)).Result;
                           
                        }
                        @if (balance >= 0)
                        {
<<<<<<< HEAD
                            <Progress Color="Color.Primary" Value="@balance"/>
=======
                            <Progress Color="Color.Primary" Value="@balance"></Progress>
>>>>>>> e8c8c320
                            <Text>
                                @{
                                    @($"{balance}%")
                                }
                            </Text>
                        }
                        else
                        {
                            <p>Not available</p>
                        }

                    </DisplayTemplate>
                </DataGridColumn>
                <DataGridColumn TItem="Channel" Field="@nameof(Channel.CreationDatetime)" Caption="@nameof(Channel.CreationDatetime).Humanize(LetterCasing.Sentence)" Sortable="true" Displayable="@IsColumnVisible(ChannelsColumnName.CreationDate)"/>
                <DataGridColumn TItem="Channel" Field="@nameof(Channel.UpdateDatetime)" Caption="@nameof(Channel.UpdateDatetime).Humanize(LetterCasing.Sentence)" Sortable="true" Displayable="@IsColumnVisible(ChannelsColumnName.UpdateDate)"/>
                <DataGridColumn TItem="Channel" Field="@nameof(Channel.ChanId)" Caption="Channel Id" Sortable="false" Displayable="@IsColumnVisible(ChannelsColumnName.ChannelId)">
                    <DisplayTemplate>
                        <a href="@(Constants.AMBOSS_ENDPOINT + "/edge/" + context.ChanId)" target="_blank">
                            @context.ChanId
                        </a>
                    </DisplayTemplate>
                </DataGridColumn>
                <DataGridColumn TItem="Channel" Displayable="true">
                    <FilterTemplate>
                        <ColumnLayout @ref="ChannelsColumnLayout" Columns="@ChannelsColumns" ColumnType="ChannelsColumnName" OnUpdate="@OnColumnLayoutUpdate"/>
                    </FilterTemplate>
                </DataGridColumn>
            </DataGridColumns>
        </DataGrid>
    </Column>
</Row>
<Modal @bind-Visible="@_modalVisible">
    <ModalContent Centered Scrollable Size="ModalSize.ExtraLarge">
        <ModalHeader>
            <ModalTitle>Channels requests related to Channel: @_selectedChannel?.ChanId</ModalTitle>
            <CloseButton/>
        </ModalHeader>
        <ModalBody>
            <DataGrid TItem="ChannelOperationRequest"
                      Data=@_selectedChannel?.ChannelOperationRequests
                      Sortable="false"
                      ShowCaptions="true">
                <DataGridColumn Field="@nameof(ChannelOperationRequest.Id)" Caption="@nameof(ChannelOperationRequest.Id)"/>
                <DataGridColumn Field="@nameof(ChannelOperationRequest.User)" Caption="Created by"/>
                <DataGridColumn Field="@nameof(ChannelOperationRequest.RequestType)" Caption="Request type"/>
                <DataGridColumn TItem="ChannelOperationRequest" Field="SourceNode.Name" Caption="Source Node" Sortable="false" Displayable="true"/>
                <DataGridColumn TItem="ChannelOperationRequest" Field="DestNode.Name" Caption="Remote Node" Sortable="false" Displayable="true"/>
                <DataGridColumn TItem="ChannelOperationRequest" Field="Wallet.Name" Caption="Wallet" Sortable="false" Displayable="true"/>
                <DataGridColumn TItem="ChannelOperationRequest" Field="@nameof(ChannelOperationRequest.Amount)" Caption="Value" Sortable="false" Displayable="true">
                    <DisplayTemplate>
                        @{
                            @($"{context.Amount:f8} BTC")
                            @($" ({Math.Round(PriceConversionHelper.BtcToUsdConversion(context.Amount, _btcPrice), 2)} USD)")
                        }
                    </DisplayTemplate>
                </DataGridColumn>
                <DataGridColumn TItem="ChannelOperationRequest" Caption="Signatures Collected" Sortable="false" Displayable="true">
                    <DisplayTemplate>
                        @if (context.RequestType == OperationRequestType.Open)
                        {
                            var signaturesCollected = context.NumberOfSignaturesCollected + (context.Wallet.IsSingleSig ? 0 : 1);
                            var signaturesRequired = context?.Wallet?.MofN ?? 0;
                            @($"{signaturesCollected} out of {signaturesRequired}")
                        }
                        else
                        {
                            <p>N/A</p>
                        }

                    </DisplayTemplate>
                </DataGridColumn>
                <DataGridColumn TItem="ChannelOperationRequest" Field="@nameof(ChannelOperationRequest.Status)" Caption="Status" Sortable="false" Displayable="true"/>
                <DataGridColumn TItem="ChannelOperationRequest" Field="@nameof(ChannelOperationRequest.CreationDatetime)" Caption="@nameof(ChannelOperationRequest.CreationDatetime).Humanize(LetterCasing.Sentence)" Sortable="true" SortDirection="SortDirection.Descending"/>
                <DataGridColumn TItem="ChannelOperationRequest" Field="@nameof(ChannelOperationRequest.UpdateDatetime)" Caption="@nameof(ChannelOperationRequest.UpdateDatetime).Humanize(LetterCasing.Sentence)" Sortable="false"/>
            </DataGrid>
        </ModalBody>
        <ModalFooter>
            <Button Color="Color.Secondary" Clicked="@HideModal">Back</Button>
        </ModalFooter>
    </ModalContent>
</Modal>

<Modal @ref="_channelLiquidityModal">
    @if (_selectedChannel != null)
    {
        <ModalContent Centered Scrollable Size="ModalSize.ExtraLarge">
            <ModalHeader>
                <ModalTitle>Liquidity management for channel: @_selectedChannel.ChanId </ModalTitle>
                <CloseButton/>
            </ModalHeader>
            <ModalBody>
                <Field>
                    <FieldLabel>Enable automated liquidity management</FieldLabel>
                    <Check TValue="bool" Checked="@_selectedChannel.IsAutomatedLiquidityEnabled" CheckedChanged="OnEnableLiquidityMgnmtChanged"></Check>

                </Field>

                @if (_selectedChannel.IsAutomatedLiquidityEnabled && _currentLiquidityRule != null)
                {
                    <Validations @ref="_channelManagementValidationsRef">

                        <Field>
                            <Validation Validator="ValidateLocalBalance">
                                <FieldLabel>Minimum local balance</FieldLabel>
                                <FieldHelp>Balance % that will fire a reverse swap if the channel balance goes below this percent (0 means optional)</FieldHelp>
                                <NumericEdit TValue="decimal?" Min="0M" Max="100M" @bind-Value="_currentLiquidityRule.MinimumLocalBalance">
                                    <Feedback>
                                        <ValidationError>The number should be between 0 and 100 and less than minimum remote balance</ValidationError>
                                    </Feedback>
                                </NumericEdit>
                            </Validation>
                        </Field>

                        <Field>
                            <Validation Validator="ValidateRemoteBalance">
                                <FieldLabel>Minimum remote balance</FieldLabel>
                                <FieldHelp>Balance % that will fire a swap if the channel balance goes above this percent (0 means optional)</FieldHelp>
                                <NumericEdit TValue="decimal?" Min="0M" Max="100M" @bind-Value="_currentLiquidityRule.MinimumRemoteBalance">
                                    <Feedback>
                                        <ValidationError>The number should be between 0 and 100 and bigger than minimum local balance</ValidationError>
                                    </Feedback>
                                </NumericEdit>
                            </Validation>
                        </Field>
                        <Field>
                            <Validation Validator="ValidateTargetBalance">
                                <FieldLabel>Target balance</FieldLabel>
                                <FieldHelp>Desired target balance % after a swap operation is performed</FieldHelp>
                                <NumericEdit TValue="decimal?" Min="0M" Max="100M" @bind-Value="_currentLiquidityRule.RebalanceTarget">
                                    <Feedback>
                                        <ValidationError>The number should be between 0 and 100 and in between minimum local and remote balance (0 means optional)</ValidationError>
                                    </Feedback>
                                </NumericEdit>
                            </Validation>
                        </Field>


                        <Field>
                            <Validation Validator="ValidationRule.IsSelected">
                                <FieldLabel>Wallet to use in Swaps operations</FieldLabel>
                                <SelectList TItem="Wallet"
                                            TValue="int"
                                            Data="@_availableWallets"
                                            SelectedValue="_currentLiquidityRule.WalletId"
                                            TextField="@((item) => item.Name)"
                                            ValueField="@((item) => item.Id)"
                                            SelectedValueChanged="@OnSelectedWalletChanged"
                                            DefaultItemText="Choose the wallet to fund/receive swap amounts">
                                    <Feedback>
                                        <ValidationError>A wallet for swaps operation must be selected as target/origin of funds</ValidationError>
                                    </Feedback>
                                </SelectList>
                            </Validation>
                        </Field>

                    </Validations>
                }

            </ModalBody>
            <ModalFooter>
                <Button Color="Color.Secondary" Clicked="@CloseChannelManagementModal">Cancel</Button>
                <Button Color="Color.Primary" Clicked="@SaveAndCloseChannelManagementModal">Save</Button>
            </ModalFooter>
        </ModalContent>
    }

</Modal>


@inject IChannelRepository ChannelRepository
@inject IToastService ToastService
@inject ClipboardService ClipboardService
@inject IMessageService MessageService
@inject ILightningService LightningService
@inject ILiquidityRuleRepository LiquidityRuleRepository
@inject IWalletRepository WalletRepository
@inject INodeRepository NodeRepository
@inject ILocalStorageService LocalStorageService

@code {
    private List<Channel>? _channels = new List<Channel>();
    private Channel? _selectedChannel;
    private bool _modalVisible;
    private bool _IsUserNodeManager = false;
    private DataGrid<Channel> _channelsDataGridRef;
    private Modal? _channelLiquidityModal;
    private List<Wallet> _availableWallets = new List<Wallet>();
    private LiquidityRule? _currentLiquidityRule = new LiquidityRule();
    private Validations _channelManagementValidationsRef;
    private string _statusFilter = "Open";
    private int _sourceNodeIdFilter = 0;
    private int _destinationNodeIdFilter = 0;
    private List<Node> _nodes = new List<Node>();
    private List<Wallet> _wallets = new List<Wallet>();
    private int _filterWalletId;

    [CascadingParameter]
    private ApplicationUser? LoggedUser { get; set; }

    [CascadingParameter]
    private ClaimsPrincipal? ClaimsPrincipal { get; set; }

    private decimal _btcPrice;

    private ColumnLayout<ChannelsColumnName> ChannelsColumnLayout;
    private Dictionary<string, bool> ChannelsColumns = new();
    private bool columnsLoaded;
    // This dictionary is used to store the balance of each channel, key is the channel id, value is a tuple with the node id as local in the pair, local balance, remote balance
    private Dictionary<ulong, (int,long, long)> _channelsBalance = new();
    private DateTimeOffset _lastBalanceUpdate = DateTimeOffset.Now;

    public abstract class ChannelsColumnName
    {
        public static readonly ColumnDefault SourceNode = new("Source Node");
        public static readonly ColumnDefault DestinationNode = new("Destination Node");
        public static readonly ColumnDefault Status = new("Status");
        public static readonly ColumnDefault OpenedWith = new("Opened With");
        public static readonly ColumnDefault Outpoint = new("Outpoint");
        public static readonly ColumnDefault Capacity = new("Capacity (BTC)");
        public static readonly ColumnDefault Private = new("Private");
        public static readonly ColumnDefault CloseAddress = new("Close Address");
        public static readonly ColumnDefault ChannelBalance = new("Channel Balance");
        public static readonly ColumnDefault CreationDate = new("Creation Date");
        public static readonly ColumnDefault UpdateDate = new("Update Date");
        public static readonly ColumnDefault ChannelId = new("Channel Id");
    }

    protected override async Task OnInitializedAsync()
    {
        _btcPrice = PriceConversionHelper.GetBtcToUsdPrice();
        if (_btcPrice == 0)
        {
            ToastService.ShowError("Bitcoin price in USD could not be retrieved.");
        }
        if (LoggedUser != null)
        {
            await FetchData();
            if (ClaimsPrincipal != null && ClaimsPrincipal.IsInRole(ApplicationUserRole.NodeManager.ToString()))
            {
                _IsUserNodeManager = true;
            }
        }
    }

    private async Task FetchData()
    {
        _availableWallets = await WalletRepository.GetAvailableWallets();
        _channels = await ChannelRepository.GetAllManagedByUserNodes(LoggedUser.Id);
        _nodes = await NodeRepository.GetAll();
        _wallets = await WalletRepository.GetAll();
        _channelsDataGridRef.FilterData();
        _channelsBalance = await LightningService.GetChannelsBalance();
    }

    protected override async Task OnAfterRenderAsync(bool firstRender)
    {
        if (!firstRender && !columnsLoaded)
        {
            await LoadColumnLayout();
        }
    }

    private async Task LoadColumnLayout()
    {
        ChannelsColumns = await LocalStorageService.LoadStorage(nameof(ChannelsColumnName), ColumnHelpers.GetColumnsDictionary<ChannelsColumnName>());
        columnsLoaded = true;
        StateHasChanged();
    }

    private async Task ShowConfirmedClose(Channel channel, bool forceClose = false)
    {
        if (await MessageService.Confirm($"Are you sure you want to {(forceClose ? "force " : string.Empty)}close this channel?", "Confirmation"))
        {
            if (channel != null)
            {
                channel.DestinationNode = await NodeRepository.GetById(channel.DestinationNodeId);
                channel.SourceNode = await NodeRepository.GetById(channel.SourceNodeId);
                var result = await ChannelRepository.SafeRemove(channel, forceClose);

                if (!result.Item1)
                {
                    ToastService.ShowError("Something went wrong");
                }
                else
                {
                    ToastService.ShowSuccess("Channel closed successfully");
                    await FetchData();
                }
            }
            else
            {
                ToastService.ShowError("Something went wrong. Please refresh the page");
            }
        }
    }

    private void ShowModal(Channel channel)
    {
        _modalVisible = true;
        _selectedChannel = channel;
    }

    private void HideModal()
    {
        _modalVisible = false;
        _selectedChannel = null;
    }

    private async Task CopyStrToClipboard(string arg)
    {
        await ClipboardService.WriteTextAsync(arg);
        ToastService.ShowSuccess("Text copied");
    }

    private async Task<int> GetPercentageBalance(Channel channel)
    {
        //If the last update was more than 60 seconds ago, we update the balance dictionary
        if (DateTimeOffset.Now.Subtract(_lastBalanceUpdate).TotalSeconds > 60)
        {
            _channelsBalance = await LightningService.GetChannelsBalance();
            _lastBalanceUpdate = DateTimeOffset.Now;
        }
        
        try
        {
            var result = -1.0;
            if (_channelsBalance.TryGetValue(channel.ChanId, out var values))
            {
                var sourceNodeId = values.Item1;
                //If the source node is the local node, the remote balance is the third value, otherwise is the second
                var capacity = values.Item2 + values.Item3;
                if (sourceNodeId == channel.SourceNodeId)
                {
                    result = (values.Item3 / (double) capacity) * 100;
                }
                else
                {
                    result = (values.Item2 / (double) capacity) * 100;
                }
                
                result = Math.Round(result, 2);
            }


            return Convert.ToInt32(result);
        }
        catch (Exception e)
        {
            ToastService.ShowError($"Channel balance for channel id:{channel.Id} could not be retrieved");
            return -1;
        }
    }

    private async Task OnSelectedWalletChanged(int arg)
    {
        _currentLiquidityRule.WalletId = arg;
    }

    private async Task CloseChannelManagementModal()
    {
        await _channelLiquidityModal?.Close(CloseReason.UserClosing);
        await ClearManagementModal();
        await FetchData();
    }

    private async Task SaveAndCloseChannelManagementModal()
    {
        if (await _channelManagementValidationsRef.ValidateAll())
        {
    //Save the channel
            var updateResult = ChannelRepository.Update(_selectedChannel);
            if (!updateResult.Item1)
            {
                ToastService.ShowError("Something went wrong");
            }
            else
            {
                ToastService.ShowSuccess("Channel updated successfully");
            }

    //Save the liquidity rule if the liquidity rule id is below or equal zero
            if (_currentLiquidityRule != null)
            {
                if (_currentLiquidityRule.Id <= 0)
                {
                    var liquidityRuleResult = await LiquidityRuleRepository.AddAsync(_currentLiquidityRule);
                    if (!liquidityRuleResult.Item1)
                    {
                        ToastService.ShowError("Something went wrong");
                    }
                    else
                    {
                        ToastService.ShowSuccess("Liquidity rule added successfully");
                    }
                }
                else
                {
                    var liquidityRuleResult = LiquidityRuleRepository.Update(_currentLiquidityRule);
                    if (!liquidityRuleResult.Item1)
                    {
                        ToastService.ShowError("Something went wrong");
                    }
                    else
                    {
                        ToastService.ShowSuccess("Liquidity rule updated successfully");
                    }
                }
            }

            await CloseChannelManagementModal();
        }
        else
        {
            ToastService.ShowError("Please fix the errors");
        }
    }

    private async Task ClearManagementModal()
    {
        _selectedChannel = null;
        _currentLiquidityRule = new LiquidityRule();
    }

    private async Task ShowChannelManagementModal(Channel channel)
    {
        await ClearManagementModal();

        _selectedChannel = channel;

        var destinationNode = channel.DestinationNode;
        var sourceNode = channel.SourceNode;
        var node = string.IsNullOrEmpty(sourceNode.ChannelAdminMacaroon) ? destinationNode : sourceNode;

    //If there is a liquidity rule for this channel, we load it, the first one
        _currentLiquidityRule = _selectedChannel?.LiquidityRules.FirstOrDefault() ?? new LiquidityRule
        {
            MinimumLocalBalance = 20,
            MinimumRemoteBalance = 80,
            RebalanceTarget = 50,
            ChannelId = channel.Id,
            NodeId = node.Id
        };

        await _channelLiquidityModal?.Show();
    }

    private async Task OnEnableLiquidityMgnmtChanged(bool enabledLiquidityMgnmt)
    {
        if (_selectedChannel != null)
        {
            _selectedChannel.IsAutomatedLiquidityEnabled = enabledLiquidityMgnmt;

            if (!enabledLiquidityMgnmt)
            {
                _currentLiquidityRule = null;
            }
            else
            {
                _currentLiquidityRule = _selectedChannel.LiquidityRules.FirstOrDefault();
            }

            var updateResult = ChannelRepository.Update(_selectedChannel);

            if (!updateResult.Item1)
            {
                ToastService.ShowError("Something went wrong");
            }
            else
            {
                ToastService.ShowSuccess("Channel updated successfully");
            }
        }
    }

    private void ValidateTargetBalance(ValidatorEventArgs arg1)
    {
    //Default validation status
        arg1.Status = ValidationStatus.Success;

    //If the value is 0 is valid
        if (_currentLiquidityRule.RebalanceTarget == 0 || _currentLiquidityRule.RebalanceTarget == null)
        {
            return;
        }
    //Check that the target balance is between 0 and 100
        if (_currentLiquidityRule.RebalanceTarget < 0 || _currentLiquidityRule.RebalanceTarget > 100)
        {
            arg1.Status = ValidationStatus.Error;
            arg1.ErrorText = "Target balance must be between 0 and 100";
        }


    //Check that the rebalancetarget of the current liquidity rule is between the mininum local and minimum remote balance
        if (_currentLiquidityRule.RebalanceTarget < _currentLiquidityRule.MinimumLocalBalance ||
            _currentLiquidityRule.RebalanceTarget > _currentLiquidityRule.MinimumRemoteBalance)
        {
            arg1.Status = ValidationStatus.Error;
            arg1.ErrorText = "Rebalance target must be between the minimum local and minimum remote balance";
        }
    }

    private void ValidateRemoteBalance(ValidatorEventArgs arg1)
    {
    //Default validation status
        arg1.Status = ValidationStatus.Success;

    //If the minimum local balance is 0 this cannot be 0
        if ((_currentLiquidityRule.MinimumLocalBalance == 0 || _currentLiquidityRule.MinimumLocalBalance == null)
            && (_currentLiquidityRule.MinimumRemoteBalance == 0 || _currentLiquidityRule.MinimumRemoteBalance == null))
        {
            arg1.Status = ValidationStatus.Error;
            arg1.ErrorText = "Minimum remote balance cannot be 0 if the minimum local balance is 0";
        }

    //If the value is 0 is valid
        if (_currentLiquidityRule.MinimumRemoteBalance == 0 || _currentLiquidityRule.MinimumRemoteBalance == null)
        {
            return;
        }


    //Check that the minimum remote balance is between 0 and 100
        if (_currentLiquidityRule.MinimumRemoteBalance < 0 || _currentLiquidityRule.MinimumRemoteBalance > 100)
        {
            arg1.Status = ValidationStatus.Error;
            arg1.ErrorText = "Minimum remote balance must be between 0 and 100";
        }


    //Check that the Minimum remote balance must be greater than the minimum local balance
        if (_currentLiquidityRule.MinimumRemoteBalance <= _currentLiquidityRule.MinimumLocalBalance)
        {
            arg1.Status = ValidationStatus.Error;
            arg1.ErrorText = "Minimum remote balance must be greater than the minimum local balance";
        }
    }

    private void ValidateLocalBalance(ValidatorEventArgs arg1)
    {
    //Default validation status
        arg1.Status = ValidationStatus.Success;
    //If the minimum remote balance is 0 this cannot be 0
        if ((_currentLiquidityRule.MinimumLocalBalance == 0 || _currentLiquidityRule.MinimumLocalBalance == null)
            && (_currentLiquidityRule.MinimumRemoteBalance == 0 || _currentLiquidityRule.MinimumRemoteBalance == null))
        {
            arg1.Status = ValidationStatus.Error;
            arg1.ErrorText = "Minimum local balance cannot be 0 if the minimum remote balance is 0";
        }

    //If the value is 0 is valid
        if (_currentLiquidityRule.MinimumRemoteBalance == 0 || _currentLiquidityRule.MinimumRemoteBalance == null)
        {
            return;
        }


    //Check that the balance is between 0 and 100

        if (_currentLiquidityRule.MinimumLocalBalance < 0 || _currentLiquidityRule.MinimumLocalBalance > 100)
        {
            arg1.Status = ValidationStatus.Error;
            arg1.ErrorText = "Minimum local balance must be between 0 and 100";
        }

    //Check that the Minimum local balance must be less than the minimum remote balance
        if (_currentLiquidityRule.MinimumLocalBalance >= _currentLiquidityRule.MinimumRemoteBalance)
        {
            arg1.Status = ValidationStatus.Error;
            arg1.ErrorText = "Minimum local balance must be less than the minimum remote balance";
        }
    }

    private bool OnStatusFilter(object itemValue, object searchValue)
    {
    //If searchValue is null, we set it to the filter initial value in the field
        searchValue ??= _statusFilter;
        if (searchValue is string statusFilter)
        {
            return statusFilter == "*" || statusFilter == itemValue?.ToString();
        }

        return true;
    }

    private bool OnWalletFilter(object itemValue, object searchValue)
    {
        if (itemValue == null) return false;
        return searchValue == null || (int) searchValue == 0 || (int) itemValue == (int) searchValue;
    }

    private bool OnSourceNodeIdFilter(object itemValue, object searchValue)
    {
    //If searchValue is null, we set it to the filter initial value in the field
        searchValue ??= _sourceNodeIdFilter;
        if (searchValue is int nodeIdFilter)
        {
            return nodeIdFilter == 0 || nodeIdFilter == itemValue as int?;
        }

        return true;
    }

    private bool OnDestinationNodeIdFilter(object itemValue, object searchValue)
    {
    //If searchValue is null, we set it to the filter initial value in the field
        searchValue ??= _destinationNodeIdFilter;
        if (searchValue is int nodeIdFilter)
        {
            return nodeIdFilter == 0 || nodeIdFilter == itemValue as int?;
        }

        return true;
    }


    private async Task MarkAsClosed(Channel contextItem)
    {
        var result = await ChannelRepository.MarkAsClosed(contextItem);

        if (result.Item1)
        {
            ToastService.ShowSuccess("Channel marked as closed");
        }
        else
        {
            ToastService.ShowError("Something went wrong: " + result.Item2);
        }

        await FetchData();
    }

    private bool CheckDisableCloseChannelButton(Channel channel)
    {
        var lastRequest = channel.ChannelOperationRequests.LastOrDefault();
        if (lastRequest == null && channel.CreatedByNodeGuard == false) return false;
        return channel.Status == Channel.ChannelStatus.Closed || (lastRequest.RequestType == OperationRequestType.Close
                                                                  && lastRequest.Status == ChannelOperationRequestStatus.OnChainConfirmed
                                                                  || lastRequest.Status == ChannelOperationRequestStatus.OnChainConfirmationPending);
    }

    private void OnColumnLayoutUpdate()
    {
        StateHasChanged();
    }

    private bool IsColumnVisible(ColumnDefault column)
    {
        if (ChannelsColumnLayout == null)
        {
            return true;
        }
        return ChannelsColumnLayout.IsColumnVisible(column);
    }

}<|MERGE_RESOLUTION|>--- conflicted
+++ resolved
@@ -150,11 +150,7 @@
                         }
                         @if (balance >= 0)
                         {
-<<<<<<< HEAD
-                            <Progress Color="Color.Primary" Value="@balance"/>
-=======
                             <Progress Color="Color.Primary" Value="@balance"></Progress>
->>>>>>> e8c8c320
                             <Text>
                                 @{
                                     @($"{balance}%")
