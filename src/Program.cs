--- conflicted
+++ resolved
@@ -110,11 +110,8 @@
             builder.Services
                 .AddTransient<IWalletWithdrawalRequestPsbtRepository, WalletWithdrawalRequestPsbtRepository>();
             builder.Services.AddTransient<IWalletWithdrawalRequestRepository, WalletWithdrawalRequestRepository>();
-<<<<<<< HEAD
+            builder.Services.AddTransient<IWalletWithdrawalRequestDestinationRepository, WalletWithdrawalRequestDestinationRepository>();
             builder.Services.AddTransient<ISwapOutRepository, SwapOutRepository>();
-=======
-            builder.Services.AddTransient<IWalletWithdrawalRequestDestinationRepository, WalletWithdrawalRequestDestinationRepository>();
->>>>>>> 55b840a4
             builder.Services.AddTransient<IRemoteSignerService, RemoteSignerServiceService>();
             builder.Services.AddTransient<ILiquidityRuleRepository, LiquidityRuleRepository>();
             builder.Services.AddTransient<ICoinSelectionService, CoinSelectionService>();
