--- conflicted
+++ resolved
@@ -90,23 +90,6 @@
                         NormalizedEmail = adminUsername.ToUpper(),
                     };
                     _ = Task.Run(() => userManager.CreateAsync(adminUser, "Pass9299a8s.asa9")).Result;
-<<<<<<< HEAD
-
-                    //We are gods with super powers
-                    var role1 = Task.Run(() => userManager.AddToRoleAsync(adminUser, ApplicationUserRole.FinanceManager.ToString("G"))).Result;
-                    var role2 = Task.Run(() => userManager.AddToRoleAsync(adminUser, ApplicationUserRole.NodeManager.ToString("G"))).Result;
-                    var role3 = Task.Run(() => userManager.AddToRoleAsync(adminUser, ApplicationUserRole.Superadmin.ToString("G"))).Result;
-
-                    if (!role1.Succeeded || !role2.Succeeded || !role3.Succeeded)
-                    {
-                        throw new Exception("Can't set role of admin user");
-                    }
-                }
-
-                //TODO Nodes for regtest
-
-                //Testing node from Polar (ALICE) LND 0.15.0 -> check devnetwork.zip polar file
-=======
                     _ = Task.Run(() => userManager.AddToRoleAsync(adminUser, ApplicationUserRole.Superadmin.ToString())).Result;
 
                     var financeUsername = "finance@clovrlabs.com";
@@ -122,9 +105,23 @@
                     _ = Task.Run(() => userManager.CreateAsync(financeUser, "Pass9299a8s.asa9")).Result;
                     _ = Task.Run(() => userManager.AddToRoleAsync(financeUser, ApplicationUserRole.TrustedFinanceUser.ToString())).Result;
                 }
+
+                    //We are gods with super powers
+                    var role1 = Task.Run(() => userManager.AddToRoleAsync(adminUser, ApplicationUserRole.FinanceManager.ToString("G"))).Result;
+                    var role2 = Task.Run(() => userManager.AddToRoleAsync(adminUser, ApplicationUserRole.NodeManager.ToString("G"))).Result;
+                    var role3 = Task.Run(() => userManager.AddToRoleAsync(adminUser, ApplicationUserRole.Superadmin.ToString("G"))).Result;
+
+                    if (!role1.Succeeded || !role2.Succeeded || !role3.Succeeded)
+                    {
+                        throw new Exception("Can't set role of admin user");
+                    }
+                }
+
+                //TODO Nodes for regtest
+
+                //Testing node from Polar (ALICE) LND 0.15.0 -> check devnetwork.zip polar file
                 
                 //Testing node from Polar (ALICE) LND 0.14.3 -> check devnetwork.zip polar file
->>>>>>> 34137808
                 var nodes = Task.Run(() => nodeRepository.GetAll()).Result;
 
                 var alice = new Node
