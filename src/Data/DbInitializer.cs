--- conflicted
+++ resolved
@@ -1,10 +1,6 @@
-<<<<<<< HEAD
 ﻿using System.Net;
 using FundsManager.Data.Models;
-=======
-﻿using FundsManager.Data.Models;
 using FundsManager.Data.Repositories;
->>>>>>> 40d29657
 using FundsManager.Data.Repositories.Interfaces;
 using Microsoft.AspNetCore.Identity;
 using Microsoft.AspNetCore.Mvc.Formatters;
@@ -25,15 +21,12 @@
         {
             //DI
             var applicationDbContext = serviceProvider.GetRequiredService<ApplicationDbContext>();
-<<<<<<< HEAD
-            var nodeRepository = serviceProvider.GetRequiredService<INodeRepository>();
-=======
             var appUserRepository = serviceProvider.GetRequiredService<IApplicationUserRepository>();
             var nodeRepository = serviceProvider.GetRequiredService<INodeRepository>();
             var channelOperationRequestRepository = serviceProvider.GetRequiredService<IChannelOperationRequestRepository>();
             var walletRepository = serviceProvider.GetRequiredService<IWalletRepository>();
             var keyRepository = serviceProvider.GetRequiredService<IKeyRepository>();
->>>>>>> 40d29657
+            var nodeRepository = serviceProvider.GetRequiredService<INodeRepository>();
 
             var webHostEnvironment = serviceProvider.GetRequiredService<IWebHostEnvironment>();
             var logger = serviceProvider.GetService<ILogger<Program>>();
@@ -81,7 +74,6 @@
 
             if (webHostEnvironment.IsDevelopment())
             {
-<<<<<<< HEAD
                 //Miner setup
                 var rpcuser = Environment.GetEnvironmentVariable("NBXPLORER_BTCRPCUSER");
                 var rpcpassword = Environment.GetEnvironmentVariable("NBXPLORER_BTCRPCPASSWORD");
@@ -109,52 +101,8 @@
                 //TODO Roles
 
                 //Testing node from Polar (ALICE) LND 0.14.3 -> check devnetwork.zip polar file
-                var nodes = Task.Run(() => nodeRepository.GetAll()).Result;
-
-=======
-                var notTheBoss = new ApplicationUser()
-                {
-                    AccessFailedCount = 0,
-                    Email = "userinalice@elenpay.com",
-                    EmailConfirmed = true,
-                    LockoutEnabled = false,
-                    UserName = "userinalice",
-                    ChannelOperationRequests = new List<ChannelOperationRequest>()
-                };
-
-                var theBoss = new ApplicationUser()
-                {
-                    AccessFailedCount = 0,
-                    Email = "boss@blockchain.com",
-                    EmailConfirmed = true,
-                    LockoutEnabled = false,
-                    UserName = "boss",
-                    ChannelOperationRequests = new List<ChannelOperationRequest>()
-                };
-                
-                var someoneElse = new ApplicationUser()
-                {
-                    AccessFailedCount = 0,
-                    Email = "nobody@blockchain.com",
-                    EmailConfirmed = true,
-                    LockoutEnabled = false,
-                    UserName = "nobody",
-                    ChannelOperationRequests = new List<ChannelOperationRequest>()
-                };
-                
-                // Users
-                var users = Task.Run(()=>appUserRepository.GetAll()).Result;
-                if (!users.Any())
-                {
-                    _ = Task.Run(() => appUserRepository.AddAsync(theBoss)).Result;
-                    _ = Task.Run(() => appUserRepository.AddAsync(someoneElse)).Result;
-                    // TODO replace with AddRangeSync once we get it working
-                }
-
-                // nodes
-                //Testing node from Polar (ALICE) LND 0.14.3 -> check devnetwork.zip polar file
                 var nodes = Task.Run(()=>nodeRepository.GetAll()).Result;
->>>>>>> 40d29657
+
                 var alice = new Node
                 {
                     ChannelAdminMacaroon =
@@ -163,12 +111,7 @@
                     Endpoint = "host.docker.internal:10001",
                     Name = "Alice",
                     CreationDatetime = DateTimeOffset.UtcNow,
-<<<<<<< HEAD
                     PubKey = "03b48034270e522e4033afdbe43383d66d426638927b940d09a8a7a0de4d96e807",
-=======
-                    PubKey = "0201036c6e6402f801030a10dc64226b045d25f090b114baebcbf04c1201301a160a0761646472657373120472656164120577726974651a130a04696e666f120472656164120577726974651a170a08696e766f69636573120472656164120577726974651a210a086d616361726f6f6e120867656e6572617465120472656164120577726974651a160a076d657373616765120472656164120577726974651a170a086f6666636861696e120472656164120577726974651a160a076f6e636861696e120472656164120577726974651a140a057065657273120472656164120577726974651a180a067369676e6572120867656e657261746512047265616400000620a21b8cc8c071aa5104b706b751aede972f642537c05da31450fb4b02c6da776e",
-                    Users = new List<ApplicationUser>(){notTheBoss}
->>>>>>> 40d29657
                 };
                 if (!nodes.Any(x => x.PubKey == alice.PubKey))
                 {
@@ -185,12 +128,11 @@
                     CreationDatetime = DateTimeOffset.UtcNow,
                     PubKey = "03485d8dcdd149c87553eeb80586eb2bece874d412e9f117304446ce189955d375",
                 };
-
+                    
                 if (!nodes.Any(x => x.PubKey == carol.PubKey))
                 {
                     _ = Task.Run(() => nodeRepository.AddAsync(carol)).Result;
                 }
-<<<<<<< HEAD
 
                 InternalWallet? internalWallet = null;
                 if (!applicationDbContext.InternalWallets.Any())
@@ -203,8 +145,8 @@
                         DerivationPath = Environment.GetEnvironmentVariable("DEFAULT_DERIVATION_PATH")!,
                         MnemonicString = "middle teach digital prefer fiscal theory syrup enter crash muffin easily anxiety ill barely eagle swim volume consider dynamic unaware deputy middle into physical",
                         CreationDatetime = DateTimeOffset.Now,
-                    };
-
+                };
+                
                     var masterPrivateKey = internalWallet.GetMasterPrivateKey(nbXplorerNetwork);
 
                     applicationDbContext.Add(internalWallet);
@@ -322,7 +264,7 @@
                         },
                         testingMultisigWallet.MofN,
                         new DerivationStrategyOptions
-                        {
+                {
                             ScriptPubKeyType = ScriptPubKeyType.Segwit,
                         });
                     //Nbxplorer tracking of the multisig derivation scheme
@@ -349,230 +291,27 @@
                         throw new Exception("The multisig wallet balance is not >= 20BTC");
                     }
                     applicationDbContext.Add(testingMultisigWallet);
-=======
+                }
+            }
+            else
+            {
+                if (!applicationDbContext.InternalWallets.Any())
+                {
+                    //Default Internal Wallet, for production we generate a whole random new Mnemonic
                 
-                //Testing node from Polar (CAROL) LND 0.14.3 -> check devnetwork.zip polar file
-                var bob = new Node
-                {
-                    ChannelAdminMacaroon = "04c1201301a160a0761646472657373120472656164120577726974651a130a046e",
-                    //THIS MIGHT CHANGE ON YOUR MACHINE!!
-                    Endpoint = "host.docker.internal:10005",
-                    Name = "bob",
-                    CreationDatetime = DateTimeOffset.UtcNow,
-                    PubKey = "4d412e9f117304446ce189955d37503485d8dcdd149c87553eeb80586eb2bece87",
-                    
-                };
-                
-                if (!nodes.Any(x => x.PubKey == bob.PubKey))
-                {
-                    _ = Task.Run(() => nodeRepository.AddAsync(bob)).Result;
-                }
-
-                // Keys
-                Key secretKey = new Key()
-                {
-                    Description = "Master key do not share",
-                    Name = "Secret",
-                    IsArchived = false,
-                    IsCompromised = false,
-                    XPUB = "test",
-                    UserId = theBoss.Id,
-                    Wallets = new List<Wallet>()
-                };
-                Key superSecretKey = new Key()
-                {
-                    Description = "Master key do not share, please", 
-                    Name = "SuperSecret",
-                    IsArchived = false,
-                    IsCompromised = false,
-                    XPUB = "test",
-                    UserId = notTheBoss.Id,
-                    Wallets = new List<Wallet>()
-                };
-                Key topSecretKey = new Key()
-                {
-                    Description = "Master key do not share, please please",
-                    Name = "TopSecret",
-                    IsArchived = false,
-                    IsCompromised = false,
-                    XPUB = "test",
-                    UserId = someoneElse.Id,
-                    Wallets = new List<Wallet>()
-                };
-                
-                var keys = Task.Run(()=>keyRepository.GetAll()).Result;
-                if (!keys.Any())
-                {
-                    _ = Task.Run(() => keyRepository.AddAsync(secretKey)).Result;
-                    _ = Task.Run(() => keyRepository.AddAsync(superSecretKey)).Result;
-                    _ = Task.Run(() => keyRepository.AddAsync(topSecretKey)).Result;
-                    // TODO replace with AddRangeSync once we get it working
-                }
-                
-                // Wallets
-                var wallets = Task.Run(()=>walletRepository.GetAll()).Result;
-                Wallet myWallet = new Wallet()
-                {
-                    Name = "My Personal Wallet",
-                    IsArchived = false,
-                    IsCompromised = false,
-                    CreationDatetime = DateTimeOffset.UtcNow,
-                    UpdateDatetime = DateTimeOffset.UtcNow,
-                    MofN = 7,
-                    Description = "Random wallet created for development"
-                };
-                Wallet someWallet = new Wallet()
-                {
-                    Name = "Botin Family crypto Wallet",
-                    IsArchived = false,
-                    IsCompromised = false,
-                    CreationDatetime = new DateTimeOffset(2022, 7, 1, 8, 6, 32, new TimeSpan(0, 0, 0)),
-                    UpdateDatetime = DateTimeOffset.UtcNow,
-                    MofN = 3,
-                    Description = "Random wallet created for development"
-                };
-                Wallet clovrWallet = new Wallet()
-                {
-                    Name = "Clovr Labs Wallet",
-                    IsArchived = false,
-                    IsCompromised = false,
-                    CreationDatetime = new DateTimeOffset(2022, 7, 1, 8, 6, 32, new TimeSpan(0, 0, 0)),
-                    UpdateDatetime = DateTimeOffset.UtcNow,
-                    MofN = 3,
-                    Description = "Random wallet created for development"
-                };
-                if (!wallets.Any())
-                {
-                    superSecretKey.Wallets.Add(myWallet);
-                    secretKey.Wallets.Add(someWallet);
-                    topSecretKey.Wallets.Add(clovrWallet);
-                    _ = Task.Run(() => keyRepository.Update(topSecretKey)).Result;
-                    _ = Task.Run(() => keyRepository.Update(secretKey)).Result;
-                    _ = Task.Run(() => keyRepository.Update(superSecretKey)).Result;
-                    // TODO replace with AddRangeSync once we get it working
-                }
-            
-                // ChannelOperationRequests
-                var operationRequests = Task.Run(()=>channelOperationRequestRepository.GetAll()).Result;
-                if (!operationRequests.Any())
-                {
-                    ChannelOperationRequest firstOpRequest = new()
-                    {
-                        Description = "first",
-                        RequestType = OperationRequestType.Open,
-                        SourceNodeId = alice.Id,
-                        DestNodeId = carol.Id,
-                        Amount = 121,
-                        AmountCryptoUnit = "Sat",
-                        Status = ChannelOperationRequestStatus.Approved,
-                        CreationDatetime = DateTimeOffset.Now,
-                        UpdateDatetime = DateTimeOffset.Now,
-                        WalletId = myWallet.Id,
-                        ChannelOperationRequestSignatures = new List<ChannelOperationRequestSignature>()
-                        {
-                            new()
-                            {
-                                PSBT = "PSBT123",
-                                ChannelOpenRequestId = 1,
-
-                                CreationDatetime = DateTimeOffset.Now,
-                                UpdateDatetime = DateTimeOffset.Now,
-                                SignatureContent = "aslkjsalkjflafjalksjklajdla"
-                            }
-                        }
-                    };
-                    ChannelOperationRequest secondOpRequest = new()
-                    {
-                        Description = "second",
-                        RequestType = OperationRequestType.Open,
-                        SourceNodeId = alice.Id,
-                        DestNodeId = carol.Id,
-                        Amount = 5234,
-                        AmountCryptoUnit = "Sat",
-                        Status = ChannelOperationRequestStatus.Pending,
-                        CreationDatetime = DateTimeOffset.UtcNow,
-                        UpdateDatetime = DateTimeOffset.UtcNow,
-                        WalletId = someWallet.Id,
-                        ChannelOperationRequestSignatures = new List<ChannelOperationRequestSignature>()
-                        {
-                            new()
-                            {
-                                PSBT = "PSBT789",
-                                ChannelOpenRequestId = 1,
-
-                                CreationDatetime = DateTimeOffset.Now,
-                                UpdateDatetime = DateTimeOffset.Now,
-                                SignatureContent = "kjehfkjhnjekrhfjheruhuiewfuiheiuhf"
-                            }
-                        }
-                    };
-
-                    ChannelOperationRequest thirdOpRequest = new()
-                    {
-                        Description = "Third",
-                        RequestType = OperationRequestType.Close,
-                        SourceNodeId = carol.Id,
-                        DestNodeId = alice.Id,
-                        Amount = 2,
-                        AmountCryptoUnit = "Sat",
-                        Status = ChannelOperationRequestStatus.Pending,
-                        CreationDatetime = DateTimeOffset.UtcNow,
-                        UpdateDatetime = DateTimeOffset.UtcNow,
-                        WalletId = clovrWallet.Id,
-                        ChannelOperationRequestSignatures = new List<ChannelOperationRequestSignature>()
-                        {
-                            new()
-                            {
-                                PSBT = "PSBT0123",
-                                ChannelOpenRequestId = 1,
-
-                                CreationDatetime = DateTimeOffset.Now,
-                                UpdateDatetime = DateTimeOffset.Now,
-                                SignatureContent = "aslkjsalkjflafjalksjklajdla"
-                            },
-                            new()
-                            {
-                                PSBT = "PSBT456",
-                                ChannelOpenRequestId = 2,
-
-                                CreationDatetime = DateTimeOffset.Now,
-                                UpdateDatetime = DateTimeOffset.Now,
-                                SignatureContent = "poweirpowiefposidfpodifopi"
-                            }
-                        }
-                    };
-                    
-                    theBoss.ChannelOperationRequests.Add(firstOpRequest);
-                    someoneElse.ChannelOperationRequests.Add(secondOpRequest);
-                    someoneElse.ChannelOperationRequests.Add(thirdOpRequest);
-
-                    _ = Task.Run(() => appUserRepository.Update(theBoss)).Result;
-                    _ = Task.Run(() => appUserRepository.Update(someoneElse)).Result;
-                    
->>>>>>> 40d29657
-                }
-            }
-            else
-            {
-<<<<<<< HEAD
-                if (!applicationDbContext.InternalWallets.Any())
-                {
-                    //Default Internal Wallet, for production we generate a whole random new Mnemonic
-
                     var internalWallet = new InternalWallet
                     {
                         DerivationPath = Environment.GetEnvironmentVariable("DEFAULT_DERIVATION_PATH"),
                         MnemonicString = new Mnemonic(Wordlist.English).ToString(),
                         CreationDatetime = DateTimeOffset.Now,
                     };
-
+                
                     applicationDbContext.Add(internalWallet);
 
                     logger.LogInformation("A new internal wallet seed has been generated: {}", internalWallet.MnemonicString);
                 }
-=======
->>>>>>> 40d29657
-            }
+            }
+
             applicationDbContext.SaveChanges();
         }
 
