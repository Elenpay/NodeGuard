--- conflicted
+++ resolved
@@ -1,4 +1,4 @@
-﻿using FundsManager.Data.Models;
+using FundsManager.Data.Models;
 using FundsManager.Data.Repositories.Interfaces;
 using Microsoft.EntityFrameworkCore;
 
@@ -38,12 +38,8 @@
             await using var applicationDbContext = await _dbContextFactory.CreateDbContextAsync();
 
             return await applicationDbContext.ChannelOperationRequests
-<<<<<<< HEAD
-                .Where(request => request.UserId == userId && 
-                                  request.RequestType == OperationRequestType.Open)
-=======
-                .Where(request => request.Wallet.Keys.Any(key => key.User != null && key.User.Id == userId))
->>>>>>> 2a5c1020
+                .Where(request => request.Wallet.Keys.Any(key => key.User != null && key.User.Id == userId) && 
+                    request.RequestType == OperationRequestType.Open)
                 .Include(request => request.Wallet)
                 .Include(request => request.SourceNode)
                 .Include(request => request.DestNode)
@@ -56,14 +52,9 @@
             await using var applicationDbContext = await _dbContextFactory.CreateDbContextAsync();
 
             return await applicationDbContext.ChannelOperationRequests
-<<<<<<< HEAD
-                .Where(request => request.UserId == userId && 
-                                  request.RequestType == OperationRequestType.Open &&
-                                  request.ChannelOperationRequestSignatures.All(signature => signature.UserSignerId != userId))
-=======
-                .Where(request => request.Wallet.Keys.Any(key => key.User != null && key.User.Id == userId) && 
-                                                                 request.ChannelOperationRequestSignatures.All(signature => signature.UserSignerId != userId))
->>>>>>> 2a5c1020
+                .Where(request => request.RequestType == OperationRequestType.Open &&
+                    request.Wallet.Keys.Any(key => key.User != null && key.User.Id == userId) && 
+                    request.ChannelOperationRequestSignatures.All(signature => signature.UserSignerId != userId))
                 .Include(request => request.SourceNode)
                 .Include(request => request.Wallet)
                 .Include(request => request.DestNode)
