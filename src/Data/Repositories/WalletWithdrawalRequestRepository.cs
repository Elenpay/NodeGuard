--- conflicted
+++ resolved
@@ -64,11 +64,8 @@
                 .ThenInclude(x => x.Keys)
                 .Include(x => x.UserRequestor)
                 .Include(x => x.WalletWithdrawalRequestPSBTs)
-<<<<<<< HEAD
+                .Include(x => x.WalletWithdrawalRequestDestinations)
                 .Include(x => x.UTXOs)
-=======
-                .Include(x => x.WalletWithdrawalRequestDestinations)
->>>>>>> 50dc4f35
                 .SingleOrDefaultAsync(x => x.Id == id);
 
             return request;
