--- conflicted
+++ resolved
@@ -65,8 +65,6 @@
         public string? InternalWalletSubDerivationPath { get; set; }
         
         /// <summary>
-<<<<<<< HEAD
-=======
         /// This field is a copy of the column by the same name in the InternalWallet model.
         /// It is used as a way to make the relationship (InternalWalletSubDerivationPath,MasterFingerprint) unique.
         /// If a private key is compromised and we have to change the internal wallet,
@@ -75,7 +73,6 @@
         public string? InternalWalletMasterFingerprint { get; set; }
         
         /// <summary>
->>>>>>> e463e7e8
         /// This is a optional field that you can used to link wallets with externally-generated IDs (e.g. a wallet belongs to a btcpayserver store)
         /// </summary>
         public string? ReferenceId { get; set; }
