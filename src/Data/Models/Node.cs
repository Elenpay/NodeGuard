--- conflicted
+++ resolved
@@ -18,10 +18,6 @@
         /// <summary>
         ///host:port grpc endpoint
         /// </summary>
-<<<<<<< HEAD
-        public string Endpoint { get; set; }
-
-=======
         public string? Endpoint { get; set; }
 
         /// <summary>
@@ -30,7 +26,6 @@
         [NotMapped]
         public bool IsManaged => Endpoint != null;
         
->>>>>>> 34137808
         #region Relationships
 
         public ICollection<ChannelOperationRequest> ChannelOperationRequestsAsSource { get; set; }
